<!DOCTYPE html>
<html lang="en">
<head>
    <meta charset="UTF-8">
    <meta name="viewport" content="width=device-width, initial-scale=1.0">
    <title>Bulldog Inquirer - Student Newspaper</title>
    <style>
        * {
            margin: 0;
            padding: 0;
            box-sizing: border-box;
        }

        body {
            font-family: -apple-system, BlinkMacSystemFont, 'Segoe UI', Roboto, Oxygen, Ubuntu, Cantarell, sans-serif;
            line-height: 1.6;
            color: #333;
        }

        /* Header */
        .header {
            background: white;
            padding: 1rem 2rem;
            border-bottom: 1px solid #e5e7eb;
            display: flex;
            justify-content: space-between;
            align-items: center;
        }

        .logo {
            display: flex;
            align-items: center;
            gap: 0.75rem;
        }

        .logo-icon {
            width: 40px;
            height: 40px;
            background: #2563eb;
            border-radius: 8px;
            display: flex;
            align-items: center;
            justify-content: center;
            color: white;
            font-weight: bold;
            font-size: 1.2rem;
        }

        .logo-text h1 {
            font-size: 1.5rem;
            font-weight: 700;
            color: #111;
        }

        .logo-text p {
            font-size: 0.875rem;
            color: #666;
        }

        .nav {
            display: flex;
            gap: 2rem;
            align-items: center;
        }

        .nav a {
            text-decoration: none;
            color: #666;
            font-weight: 500;
            padding: 0.5rem 1rem;
            border-radius: 6px;
            transition: all 0.2s;
            display: flex;
            align-items: center;
            gap: 0.5rem;
            cursor: pointer;
        }

        .nav a:hover, .nav a.active {
            color: #2563eb;
            background: #eff6ff;
        }

        .user-info {
            display: flex;
            align-items: center;
            gap: 1rem;
        }

        .user-badge {
            background: #f3f4f6;
            padding: 0.5rem 1rem;
            border-radius: 20px;
            font-size: 0.875rem;
            font-weight: 600;
            display: flex;
            align-items: center;
            gap: 0.5rem;
        }

        .user-badge.admin {
            background: #fef3c7;
            color: #92400e;
        }

        .user-badge.writer {
            background: #dbeafe;
            color: #1e40af;
        }

        .user-badge.member {
            background: #f3f4f6;
            color: #374151;
        }

        /* Main Content */
        .main-content {
            max-width: 1200px;
            margin: 0 auto;
            padding: 2rem;
        }

        /* Hero Section */
        .hero {
            background: linear-gradient(135deg, #1e40af, #1e3a8a);
            color: white;
            padding: 4rem 2rem;
            margin-bottom: 3rem;
            border-radius: 12px;
            position: relative;
            overflow: hidden;
        }

        .hero::before {
            content: '';
            position: absolute;
            top: 0;
            left: 0;
            right: 0;
            bottom: 0;
            opacity: 0.3;
        }

        .hero-content {
            position: relative;
            z-index: 1;
        }

        .featured-badge {
            background: #dc2626;
            color: white;
            padding: 0.5rem 1rem;
            border-radius: 20px;
            font-size: 0.875rem;
            font-weight: 600;
            display: inline-block;
            margin-bottom: 1rem;
        }

        .hero h2 {
            font-size: 3rem;
            font-weight: 800;
            margin-bottom: 1rem;
            line-height: 1.1;
        }

        .hero p {
            font-size: 1.25rem;
            margin-bottom: 1.5rem;
            opacity: 0.9;
        }

        .hero-meta {
            display: flex;
            gap: 2rem;
            align-items: center;
            margin-bottom: 2rem;
            font-size: 0.875rem;
        }

        .hero-meta span {
            display: flex;
            align-items: center;
            gap: 0.5rem;
        }

        .read-more {
            background: white;
            color: #1e40af;
            padding: 0.75rem 1.5rem;
            border: none;
            border-radius: 8px;
            font-weight: 600;
            cursor: pointer;
            transition: all 0.2s;
        }

        .read-more:hover {
            transform: translateY(-2px);
            box-shadow: 0 10px 25px rgba(0,0,0,0.2);
        }

        /* Articles Section */
        .articles-header {
            text-align: center;
            margin-bottom: 3rem;
        }

        .articles-header h2 {
            font-size: 3rem;
            font-weight: 800;
            margin-bottom: 1rem;
        }

        .articles-header p {
            font-size: 1.125rem;
            color: #666;
            max-width: 600px;
            margin: 0 auto;
        }

        /* Search and Filter */
        .search-filter {
            margin-bottom: 3rem;
        }

        .search-box {
            display: flex;
            justify-content: center;
            margin-bottom: 2rem;
        }

        .search-input {
            width: 100%;
            max-width: 500px;
            padding: 1rem 1.5rem;
            border: 2px solid #e5e7eb;
            border-radius: 50px;
            font-size: 1rem;
            outline: none;
            transition: all 0.2s;
        }

        .search-input:focus {
            border-color: #2563eb;
            box-shadow: 0 0 0 3px rgba(37, 99, 235, 0.1);
        }

        .category-filters {
            display: flex;
            justify-content: center;
            gap: 1rem;
            flex-wrap: wrap;
            align-items: center;
        }

        .filter-label {
            font-weight: 600;
            color: #374151;
            display: flex;
            align-items: center;
            gap: 0.5rem;
        }

        .category-filter {
            padding: 0.5rem 1rem;
            background: #f9fafb;
            border: 1px solid #e5e7eb;
            border-radius: 20px;
            color: #374151;
            text-decoration: none;
            font-weight: 500;
            transition: all 0.2s;
            cursor: pointer;
        }

        .category-filter:hover, .category-filter.active {
            background: #2563eb;
            color: white;
            border-color: #2563eb;
        }

        /* Articles Grid */
        .articles-grid {
            display: grid;
            grid-template-columns: repeat(auto-fit, minmax(350px, 1fr));
            gap: 2rem;
            margin-bottom: 3rem;
        }

        .article-card {
            background: white;
            border-radius: 12px;
            overflow: hidden;
            box-shadow: 0 4px 6px rgba(0, 0, 0, 0.05);
            transition: all 0.3s;
            border: 1px solid #e5e7eb;
            cursor: pointer;
        }

        .article-card:hover {
            transform: translateY(-4px);
            box-shadow: 0 20px 25px rgba(0, 0, 0, 0.1);
        }

        .article-image {
            width: 100%;
            height: 200px;
            background: linear-gradient(135deg, #f3f4f6, #e5e7eb);
            display: flex;
            align-items: center;
            justify-content: center;
            color: #9ca3af;
            font-size: 3rem;
        }

        .article-content {
            padding: 1.5rem;
        }

        .article-category {
            background: #f3f4f6;
            color: #374151;
            padding: 0.25rem 0.75rem;
            border-radius: 12px;
            font-size: 0.75rem;
            font-weight: 600;
            display: inline-block;
            margin-bottom: 1rem;
            text-transform: capitalize;
        }

        .article-title {
            font-size: 1.25rem;
            font-weight: 700;
            margin-bottom: 0.75rem;
            line-height: 1.3;
        }

        .article-excerpt {
            color: #666;
            margin-bottom: 1rem;
            line-height: 1.5;
        }

        .article-meta {
            display: flex;
            justify-content: space-between;
            align-items: center;
            font-size: 0.875rem;
            color: #666;
        }

        /* About Section */
        .about-section {
            background: #f9fafb;
            padding: 4rem 2rem;
            margin: 4rem 0;
            border-radius: 12px;
        }

        .about-content {
            max-width: 800px;
            margin: 0 auto;
            text-align: center;
        }

        .about-content h2 {
            font-size: 2.5rem;
            font-weight: 800;
            margin-bottom: 2rem;
        }

        .about-content p {
            font-size: 1.125rem;
            color: #666;
            line-height: 1.7;
            margin-bottom: 2rem;
        }

        .values-grid {
            display: grid;
            grid-template-columns: repeat(auto-fit, minmax(250px, 1fr));
            gap: 2rem;
            margin-top: 3rem;
        }

        .value-card {
            background: white;
            padding: 2rem;
            border-radius: 12px;
            box-shadow: 0 4px 6px rgba(0, 0, 0, 0.05);
            border: 1px solid #e5e7eb;
        }

        .value-icon {
            width: 60px;
            height: 60px;
            background: #eff6ff;
            border-radius: 50%;
            display: flex;
            align-items: center;
            justify-content: center;
            margin: 0 auto 1rem;
            font-size: 1.5rem;
            color: #2563eb;
        }

        .value-card h3 {
            font-size: 1.25rem;
            font-weight: 700;
            margin-bottom: 0.75rem;
            text-align: center;
        }

        .value-card p {
            color: #666;
            text-align: center;
            font-size: 0.875rem;
            line-height: 1.5;
        }

<<<<<<< HEAD
        /* Login Section */
        .login-container {
            max-width: 400px;
            margin: 4rem auto;
            padding: 2rem;
        }

        .login-panel {
            background: white;
            padding: 3rem 2rem;
            border-radius: 12px;
            box-shadow: 0 4px 6px rgba(0, 0, 0, 0.05);
            border: 1px solid #e5e7eb;
        }

        .login-panel h2 {
            text-align: center;
            margin-bottom: 2rem;
            color: #111;
        }

        /* Admin Section */
        .admin-panel {
            background: white;
            padding: 2rem;
            border-radius: 12px;
            box-shadow: 0 4px 6px rgba(0, 0, 0, 0.05);
            border: 1px solid #e5e7eb;
            margin-bottom: 2rem;
        }

        .form-group {
            margin-bottom: 1.5rem;
        }

        .form-group label {
            display: block;
            font-weight: 600;
            margin-bottom: 0.5rem;
            color: #374151;
        }

        .form-group input,
        .form-group select,
        .form-group textarea {
            width: 100%;
            padding: 0.75rem;
            border: 2px solid #e5e7eb;
            border-radius: 8px;
            font-size: 1rem;
            font-family: inherit;
            outline: none;
            transition: all 0.2s;
        }

        .form-group input:focus,
        .form-group select:focus,
        .form-group textarea:focus {
            border-color: #2563eb;
            box-shadow: 0 0 0 3px rgba(37, 99, 235, 0.1);
        }

        .form-group textarea {
            min-height: 150px;
            resize: vertical;
        }

        .checkbox-group {
            display: flex;
            align-items: center;
            gap: 0.5rem;
        }

        .checkbox-group input[type="checkbox"] {
            width: auto;
            cursor: pointer;
        }

        .btn {
            padding: 0.75rem 1.5rem;
            border: none;
            border-radius: 8px;
            font-weight: 600;
            cursor: pointer;
            transition: all 0.2s;
            font-size: 1rem;
        }

        .btn-primary {
            background: #2563eb;
            color: white;
        }

        .btn-primary:hover {
            background: #1e40af;
            transform: translateY(-2px);
            box-shadow: 0 4px 12px rgba(37, 99, 235, 0.3);
        }

        .btn-secondary {
            background: #6b7280;
            color: white;
        }

        .btn-secondary:hover {
            background: #4b5563;
        }

        .btn-danger {
            background: #dc2626;
            color: white;
            padding: 0.5rem 1rem;
            font-size: 0.875rem;
        }

        .btn-danger:hover {
            background: #b91c1c;
        }

        .btn-warning {
            background: #f59e0b;
            color: white;
            padding: 0.5rem 1rem;
            font-size: 0.875rem;
        }

        .btn-warning:hover {
            background: #d97706;
        }

        .article-list {
            margin-top: 2rem;
        }

        .article-list-item {
            background: #f9fafb;
            padding: 1rem;
            border-radius: 8px;
            margin-bottom: 1rem;
            display: flex;
            justify-content: space-between;
            align-items: center;
            border: 1px solid #e5e7eb;
        }

        .article-list-info h4 {
            font-size: 1.125rem;
            margin-bottom: 0.25rem;
        }

        .article-list-info p {
            font-size: 0.875rem;
            color: #666;
        }

        .article-actions {
            display: flex;
            gap: 0.5rem;
        }

        .user-list-item {
            background: #f9fafb;
            padding: 1rem;
            border-radius: 8px;
            margin-bottom: 1rem;
            display: flex;
            justify-content: space-between;
            align-items: center;
            border: 1px solid #e5e7eb;
        }

        .user-list-info h4 {
            font-size: 1.125rem;
            margin-bottom: 0.25rem;
        }

        .user-list-info p {
            font-size: 0.875rem;
            color: #666;
        }

        .alert {
            padding: 1rem;
            border-radius: 8px;
            margin-bottom: 1rem;
        }

        .alert-info {
            background: #dbeafe;
            color: #1e40af;
            border: 1px solid #93c5fd;
        }

        .alert-warning {
            background: #fef3c7;
            color: #92400e;
            border: 1px solid #fcd34d;
        }

        .alert-danger {
            background: #fee2e2;
            color: #991b1b;
            border: 1px solid #fca5a5;
        }

        /* Footer */
        .footer {
            background: #2563eb;
            color: white;
            padding: 3rem 2rem 2rem;
            margin-top: 4rem;
=======
        /* Archives Styles */
        .breadcrumb {
            background: #f9fafb;
            padding: 1rem 1.5rem;
            border-radius: 8px;
            margin-bottom: 2rem;
            display: flex;
            align-items: center;
            gap: 0.5rem;
            font-size: 0.95rem;
            color: #666;
>>>>>>> 1c31917e
        }

        .breadcrumb-item {
            cursor: pointer;
            color: #2563eb;
            transition: all 0.2s;
        }

        .breadcrumb-item:hover {
            text-decoration: underline;
        }

        .breadcrumb-item.current {
            color: #374151;
            font-weight: 600;
            cursor: default;
        }

        .breadcrumb-item.current:hover {
            text-decoration: none;
        }

        .file-browser {
            background: white;
            border-radius: 12px;
            border: 1px solid #e5e7eb;
            overflow: hidden;
        }

        .file-item {
            padding: 1.25rem 1.5rem;
            border-bottom: 1px solid #e5e7eb;
            display: flex;
            align-items: center;
            gap: 1rem;
            cursor: pointer;
            transition: all 0.2s;
        }

        .file-item:last-child {
            border-bottom: none;
        }

        .file-item:hover {
            background: #f9fafb;
        }

        .file-icon {
            width: 48px;
            height: 48px;
            background: #eff6ff;
            border-radius: 8px;
            display: flex;
            align-items: center;
            justify-content: center;
            font-size: 1.5rem;
            flex-shrink: 0;
        }

<<<<<<< HEAD
        .loading {
            text-align: center;
            padding: 2rem;
            color: #666;
        }

        .page {
            display: none;
        }

        .page.active {
            display: block;
        }

        .hidden {
            display: none !important;
        }

        .tabs {
            display: flex;
            gap: 1rem;
            margin-bottom: 2rem;
            border-bottom: 2px solid #e5e7eb;
        }

        .tab {
            padding: 1rem 1.5rem;
            cursor: pointer;
            font-weight: 600;
            color: #666;
            border-bottom: 3px solid transparent;
            transition: all 0.2s;
        }

        .tab:hover {
            color: #2563eb;
        }

        .tab.active {
            color: #2563eb;
            border-bottom-color: #2563eb;
        }

        .setup-notice {
            background: #fef3c7;
            border: 2px solid #f59e0b;
            padding: 2rem;
            border-radius: 12px;
            margin: 2rem auto;
            max-width: 800px;
        }

        .setup-notice h3 {
            color: #92400e;
            margin-bottom: 1rem;
        }

        .setup-notice ol {
            margin-left: 1.5rem;
            color: #92400e;
        }

        .setup-notice li {
            margin-bottom: 0.5rem;
        }

        .setup-notice code {
            background: white;
            padding: 0.2rem 0.5rem;
            border-radius: 4px;
            font-family: monospace;
            font-size: 0.9rem;
        }

        /* Responsive */
        @media (max-width: 768px) {
            .header {
                flex-direction: column;
                gap: 1rem;
                text-align: center;
            }

            .nav {
                gap: 1rem;
                flex-wrap: wrap;
            }
=======
        .file-icon.folder {
            background: #fef3c7;
        }

        .file-icon.document {
            background: #dbeafe;
        }
>>>>>>> 1c31917e

        .file-icon.pdf {
            background: #fee2e2;
        }

        .file-info {
            flex: 1;
        }

        .file-name {
            font-weight: 600;
            color: #111;
            margin-bottom: 0.25rem;
        }

        .file-meta {
            font-size: 0.875rem;
            color: #666;
        }

        .download-btn {
            padding: 0.5rem 1rem;
            background: #2563eb;
            color: white;
            border: none;
            border-radius: 6px;
            font-weight: 600;
            cursor: pointer;
            transition: all 0.2s;
            font-size: 0.875rem;
        }

<<<<<<< HEAD
            .contact-info {
                flex-direction: column;
                gap: 1.5rem;
            }

            .article-list-item, .user-list-item {
                flex-direction: column;
                align-items: flex-start;
                gap: 1rem;
            }
        }
    </style>
</head>
<body>
    <!-- Header -->
    <header class="header">
        <div class="logo">
            <div class="logo-icon">📰</div>
            <div class="logo-text">
                <h1>Bulldog Inquirer</h1>
                <p>Student Newspaper</p>
            </div>
        </div>
        <div class="user-info">
            <nav class="nav">
                <a class="nav-link active" data-page="home">🏠 Home</a>
                <a class="nav-link" data-page="articles">📰 Articles</a>
                <a class="nav-link" data-page="about">👥 About Us</a>
                <a class="nav-link hidden" id="adminNavLink" data-page="admin">⚙️ Admin</a>
            </nav>
            <div id="userDisplay" class="hidden">
                <span class="user-badge" id="userBadge">👤 Guest</span>
                <button class="btn btn-secondary" id="logoutBtn" style="padding: 0.5rem 1rem; font-size: 0.875rem;">Logout</button>
            </div>
            <button class="btn btn-primary" id="loginNavBtn" style="padding: 0.5rem 1rem; font-size: 0.875rem;">Login</button>
        </div>
    </header>

    <!-- Home Page -->
    <div id="home" class="page active">
        <section class="hero" id="heroSection">
            <div class="hero-content">
                <span class="featured-badge">FEATURED STORY</span>
                <h2 id="heroTitle">Welcome to Bulldog Inquirer</h2>
                <p id="heroExcerpt">Your source for student news and stories</p>
                <div class="hero-meta">
                    <span id="heroAuthor">👤 By Staff</span>
                    <span id="heroDate">📅 Today</span>
                </div>
                <button class="read-more" data-page="articles">Read Articles →</button>
            </div>
        </section>

        <div class="main-content">
            <section class="articles-preview">
                <h2 style="text-align: center; font-size: 2.5rem; margin-bottom: 2rem;">Latest Articles</h2>
                <p style="text-align: center; color: #666; margin-bottom: 3rem;">Stay updated with the latest news and stories</p>
                
                <div class="articles-grid" id="homeArticlesGrid">
                    <div class="loading">Loading articles...</div>
                </div>

                <div style="text-align: center; margin-top: 2rem;">
                    <button class="read-more" data-page="articles" style="background: #000; color: white;">View All Articles →</button>
                </div>
            </section>
        </div>
    </div>

    <!-- Articles Page -->
    <div id="articles" class="page">
        <div class="main-content">
            <div class="articles-header">
                <h2>All Articles</h2>
                <p>Explore our collection of stories, news, and insights</p>
            </div>

            <div class="search-filter">
                <div class="search-box">
                    <input type="text" class="search-input" id="searchInput" placeholder="Search articles...">
                </div>
                
                <div class="category-filters">
                    <span class="filter-label">🔽 Filter by Category</span>
                    <a class="category-filter active" data-category="all">All</a>
                    <a class="category-filter" data-category="news">News</a>
                    <a class="category-filter" data-category="sports">Sports</a>
                    <a class="category-filter" data-category="arts">Arts & Culture</a>
                    <a class="category-filter" data-category="academics">Academics</a>
                    <a class="category-filter" data-category="opinion">Opinion</a>
                </div>
            </div>

            <p id="articleCount" style="color: #666; margin-bottom: 2rem;">Loading...</p>

=======
        .download-btn:hover {
            background: #1e40af;
            transform: translateY(-1px);
        }

        /* Login Section */
        .login-container {
            max-width: 400px;
            margin: 4rem auto;
            padding: 2rem;
        }

        .login-panel {
            background: white;
            padding: 3rem 2rem;
            border-radius: 12px;
            box-shadow: 0 4px 6px rgba(0, 0, 0, 0.05);
            border: 1px solid #e5e7eb;
        }

        .login-panel h2 {
            text-align: center;
            margin-bottom: 2rem;
            color: #111;
        }

        /* Admin Section */
        .admin-panel {
            background: white;
            padding: 2rem;
            border-radius: 12px;
            box-shadow: 0 4px 6px rgba(0, 0, 0, 0.05);
            border: 1px solid #e5e7eb;
            margin-bottom: 2rem;
        }

        .form-group {
            margin-bottom: 1.5rem;
        }

        .form-group label {
            display: block;
            font-weight: 600;
            margin-bottom: 0.5rem;
            color: #374151;
        }

        .form-group input,
        .form-group select,
        .form-group textarea {
            width: 100%;
            padding: 0.75rem;
            border: 2px solid #e5e7eb;
            border-radius: 8px;
            font-size: 1rem;
            font-family: inherit;
            outline: none;
            transition: all 0.2s;
        }

        .form-group input:focus,
        .form-group select:focus,
        .form-group textarea:focus {
            border-color: #2563eb;
            box-shadow: 0 0 0 3px rgba(37, 99, 235, 0.1);
        }

        .form-group textarea {
            min-height: 150px;
            resize: vertical;
        }

        .checkbox-group {
            display: flex;
            align-items: center;
            gap: 0.5rem;
        }

        .checkbox-group input[type="checkbox"] {
            width: auto;
            cursor: pointer;
        }

        .btn {
            padding: 0.75rem 1.5rem;
            border: none;
            border-radius: 8px;
            font-weight: 600;
            cursor: pointer;
            transition: all 0.2s;
            font-size: 1rem;
        }

        .btn-primary {
            background: #2563eb;
            color: white;
        }

        .btn-primary:hover {
            background: #1e40af;
            transform: translateY(-2px);
            box-shadow: 0 4px 12px rgba(37, 99, 235, 0.3);
        }

        .btn-secondary {
            background: #6b7280;
            color: white;
        }

        .btn-secondary:hover {
            background: #4b5563;
        }

        .btn-danger {
            background: #dc2626;
            color: white;
            padding: 0.5rem 1rem;
            font-size: 0.875rem;
        }

        .btn-danger:hover {
            background: #b91c1c;
        }

        .article-list {
            margin-top: 2rem;
        }

        .article-list-item {
            background: #f9fafb;
            padding: 1rem;
            border-radius: 8px;
            margin-bottom: 1rem;
            display: flex;
            justify-content: space-between;
            align-items: center;
            border: 1px solid #e5e7eb;
        }

        .article-list-info h4 {
            font-size: 1.125rem;
            margin-bottom: 0.25rem;
        }

        .article-list-info p {
            font-size: 0.875rem;
            color: #666;
        }

        .article-actions {
            display: flex;
            gap: 0.5rem;
        }

        .user-list-item {
            background: #f9fafb;
            padding: 1rem;
            border-radius: 8px;
            margin-bottom: 1rem;
            display: flex;
            justify-content: space-between;
            align-items: center;
            border: 1px solid #e5e7eb;
        }

        .user-list-info h4 {
            font-size: 1.125rem;
            margin-bottom: 0.25rem;
        }

        .user-list-info p {
            font-size: 0.875rem;
            color: #666;
        }

        .alert {
            padding: 1rem;
            border-radius: 8px;
            margin-bottom: 1rem;
        }

        .alert-info {
            background: #dbeafe;
            color: #1e40af;
            border: 1px solid #93c5fd;
        }

        .alert-warning {
            background: #fef3c7;
            color: #92400e;
            border: 1px solid #fcd34d;
        }

        .alert-danger {
            background: #fee2e2;
            color: #991b1b;
            border: 1px solid #fca5a5;
        }

        .pdf-upload-section {
            margin-bottom: 2rem;
            padding: 1.5rem;
            background: #f3f4f6;
            border-radius: 8px;
            border: 2px dashed #9ca3af;
        }

        .pdf-upload-section h4 {
            margin-bottom: 0.5rem;
            color: #374151;
        }

        .pdf-upload-section p {
            font-size: 0.875rem;
            color: #666;
            margin-bottom: 1rem;
        }

        .pdf-upload-section input[type="file"] {
            display: block;
            margin-bottom: 0.75rem;
            font-size: 0.875rem;
        }

        #pdfStatus {
            margin-top: 0.75rem;
            font-size: 0.875rem;
            font-weight: 500;
        }

        .divider {
            text-align: center;
            margin: 1.5rem 0;
            color: #9ca3af;
            font-weight: 600;
            position: relative;
        }

        .divider::before,
        .divider::after {
            content: '';
            position: absolute;
            top: 50%;
            width: 40%;
            height: 1px;
            background: #e5e7eb;
        }

        .divider::before {
            left: 0;
        }

        .divider::after {
            right: 0;
        }

        /* Footer */
        .footer {
            background: #2563eb;
            color: white;
            padding: 3rem 2rem 2rem;
            margin-top: 4rem;
        }

        .footer-content {
            max-width: 1200px;
            margin: 0 auto;
            text-align: center;
        }

        .footer h2 {
            font-size: 2rem;
            font-weight: 700;
            margin-bottom: 1rem;
        }

        .footer p {
            font-size: 1.125rem;
            opacity: 0.9;
            margin-bottom: 2rem;
        }

        .contact-info {
            display: flex;
            justify-content: center;
            gap: 4rem;
            flex-wrap: wrap;
        }

        .contact-item {
            display: flex;
            align-items: center;
            gap: 0.75rem;
            font-size: 1rem;
        }

        .contact-item .icon {
            width: 40px;
            height: 40px;
            background: rgba(255, 255, 255, 0.2);
            border-radius: 8px;
            display: flex;
            align-items: center;
            justify-content: center;
            font-size: 1.2rem;
        }

        .loading {
            text-align: center;
            padding: 2rem;
            color: #666;
        }

        .hidden {
            display: none !important;
        }

        .page {
            display: none;
        }

        .page.active {
            display: block;
        }

        /* Modal Styles */
        .modal {
            display: none;
            position: fixed;
            top: 0;
            left: 0;
            right: 0;
            bottom: 0;
            background: rgba(0, 0, 0, 0.7);
            z-index: 1000;
            overflow-y: auto;
            padding: 2rem;
        }

        .modal.active {
            display: flex;
            align-items: center;
            justify-content: center;
        }

        .modal-content {
            background: white;
            border-radius: 12px;
            max-width: 900px;
            width: 100%;
            max-height: 90vh;
            overflow-y: auto;
            position: relative;
            box-shadow: 0 20px 60px rgba(0, 0, 0, 0.3);
        }

        .modal-header {
            position: sticky;
            top: 0;
            background: white;
            padding: 2rem;
            border-bottom: 2px solid #e5e7eb;
            display: flex;
            justify-content: space-between;
            align-items: flex-start;
            gap: 1rem;
            z-index: 10;
        }

        .modal-close {
            background: #f3f4f6;
            border: none;
            width: 40px;
            height: 40px;
            border-radius: 50%;
            font-size: 1.5rem;
            cursor: pointer;
            transition: all 0.2s;
            flex-shrink: 0;
        }

        .modal-close:hover {
            background: #e5e7eb;
            transform: rotate(90deg);
        }

        .modal-body {
            padding: 2rem;
        }

        .modal-category {
            background: #f3f4f6;
            color: #374151;
            padding: 0.5rem 1rem;
            border-radius: 20px;
            font-size: 0.875rem;
            font-weight: 600;
            display: inline-block;
            margin-bottom: 1rem;
            text-transform: capitalize;
        }

        .modal-title {
            font-size: 2.5rem;
            font-weight: 800;
            margin-bottom: 1rem;
            line-height: 1.2;
            color: #111;
        }

        .modal-meta {
            display: flex;
            gap: 2rem;
            margin-bottom: 2rem;
            padding-bottom: 2rem;
            border-bottom: 2px solid #e5e7eb;
            color: #666;
            font-size: 0.95rem;
        }

        .modal-meta span {
            display: flex;
            align-items: center;
            gap: 0.5rem;
        }

        .modal-article-content {
            font-size: 1.125rem;
            line-height: 1.8;
            color: #333;
            white-space: pre-wrap;
        }

        .modal-article-content p {
            margin-bottom: 1.5rem;
        }

        .tabs {
            display: flex;
            gap: 1rem;
            margin-bottom: 2rem;
            border-bottom: 2px solid #e5e7eb;
        }

        .tab {
            padding: 1rem 1.5rem;
            cursor: pointer;
            font-weight: 600;
            color: #666;
            border-bottom: 3px solid transparent;
            transition: all 0.2s;
        }

        .tab:hover {
            color: #2563eb;
        }

        .tab.active {
            color: #2563eb;
            border-bottom-color: #2563eb;
        }

        /* Responsive */
        @media (max-width: 768px) {
            .header {
                flex-direction: column;
                gap: 1rem;
                text-align: center;
            }

            .nav {
                gap: 1rem;
                flex-wrap: wrap;
            }

            .hero h2 {
                font-size: 2rem;
            }

            .articles-header h2 {
                font-size: 2rem;
            }

            .category-filters {
                gap: 0.5rem;
            }

            .articles-grid {
                grid-template-columns: 1fr;
            }

            .hero-meta {
                flex-direction: column;
                gap: 1rem;
            }

            .contact-info {
                flex-direction: column;
                gap: 1.5rem;
            }

            .article-list-item, .user-list-item {
                flex-direction: column;
                align-items: flex-start;
                gap: 1rem;
            }

            .modal-content {
                margin: 1rem;
            }

            .modal-title {
                font-size: 1.75rem;
            }

            .modal-meta {
                flex-direction: column;
                gap: 0.75rem;
            }
        }
    </style>
</head>
<body>
    <!-- Header -->
    <header class="header">
        <div class="logo">
            <div class="logo-icon">📰</div>
            <div class="logo-text">
                <h1>Bulldog Inquirer</h1>
                <p>Student Newspaper</p>
            </div>
        </div>
        <div class="user-info">
            <nav class="nav">
                <a class="nav-link active" data-page="home">🏠 Home</a>
                <a class="nav-link" data-page="articles">📰 Articles</a>
                <a class="nav-link" data-page="archives">📁 Archives</a>
                <a class="nav-link" data-page="about">👥 About Us</a>
                <a class="nav-link hidden" id="adminNavLink" data-page="admin">⚙️ Admin</a>
            </nav>
            <div id="userDisplay" class="hidden">
                <span class="user-badge" id="userBadge">👤 Guest</span>
                <button class="btn btn-secondary" id="logoutBtn" style="padding: 0.5rem 1rem; font-size: 0.875rem;">Logout</button>
            </div>
            <button class="btn btn-primary" id="loginNavBtn" style="padding: 0.5rem 1rem; font-size: 0.875rem;">Login</button>
        </div>
    </header>

    <!-- Home Page -->
    <div id="home" class="page active">
        <section class="hero" id="heroSection">
            <div class="hero-content">
                <span class="featured-badge">FEATURED STORY</span>
                <h2 id="heroTitle">Welcome to Bulldog Inquirer</h2>
                <p id="heroExcerpt">Your source for student news and stories</p>
                <div class="hero-meta">
                    <span id="heroAuthor">👤 By Staff</span>
                    <span id="heroDate">📅 Today</span>
                </div>
                <button class="read-more" data-page="articles">Read Articles →</button>
            </div>
        </section>

        <div class="main-content">
            <section class="articles-preview">
                <h2 style="text-align: center; font-size: 2.5rem; margin-bottom: 2rem;">Latest Articles</h2>
                <p style="text-align: center; color: #666; margin-bottom: 3rem;">Stay updated with the latest news and stories</p>
                
                <div class="articles-grid" id="homeArticlesGrid">
                    <div class="loading">Loading articles...</div>
                </div>

                <div style="text-align: center; margin-top: 2rem;">
                    <button class="read-more" data-page="articles" style="background: #000; color: white;">View All Articles →</button>
                </div>
            </section>
        </div>
    </div>

    <!-- Articles Page -->
    <div id="articles" class="page">
        <div class="main-content">
            <div class="articles-header">
                <h2>All Articles</h2>
                <p>Explore our collection of stories, news, and insights</p>
            </div>

            <div class="search-filter">
                <div class="search-box">
                    <input type="text" class="search-input" id="searchInput" placeholder="Search articles...">
                </div>
                
                <div class="category-filters">
                    <span class="filter-label">🔽 Filter by Category</span>
                    <a class="category-filter active" data-category="all">All</a>
                    <a class="category-filter" data-category="news">News</a>
                    <a class="category-filter" data-category="sports">Sports</a>
                    <a class="category-filter" data-category="arts">Arts & Culture</a>
                    <a class="category-filter" data-category="academics">Academics</a>
                    <a class="category-filter" data-category="opinion">Opinion</a>
                </div>
            </div>

            <p id="articleCount" style="color: #666; margin-bottom: 2rem;">Loading...</p>

>>>>>>> 1c31917e
            <div class="articles-grid" id="articlesGrid">
                <div class="loading">Loading articles...</div>
            </div>
        </div>
    </div>
<<<<<<< HEAD
=======

    <!-- Archives Page -->
    <div id="archives" class="page">
        <div class="main-content">
            <div class="articles-header">
                <h2>📁 Archives</h2>
                <p>Browse our collection of past articles and interviews</p>
            </div>

            <div class="breadcrumb" id="archiveBreadcrumb">
                <span class="breadcrumb-item current">Old Articles</span>
            </div>

            <div class="file-browser" id="archiveBrowser">
                <div class="loading">Loading archives...</div>
            </div>
        </div>
    </div>
>>>>>>> 1c31917e

    <!-- About Page -->
    <div id="about" class="page">
        <div class="main-content">
            <div class="about-section">
                <div class="about-content">
                    <h2>About Bulldog Inquirer</h2>
                    <p>We are the voice of our student body, dedicated to bringing you the stories that matter, the news that shapes our community, and the perspectives that make our school unique.</p>
                </div>
            </div>

            <section style="margin: 4rem 0;">
                <h2 style="text-align: center; font-size: 2.5rem; margin-bottom: 3rem;">Our Values</h2>
                <div class="values-grid">
                    <div class="value-card">
                        <div class="value-icon">📰</div>
                        <h3>Truth & Accuracy</h3>
                        <p>We are committed to reporting facts and providing accurate, well-researched journalism.</p>
                    </div>
                    <div class="value-card">
                        <div class="value-icon">👥</div>
                        <h3>Student Voice</h3>
                        <p>Our newspaper exists to amplify student perspectives and ensure every voice is heard.</p>
                    </div>
                    <div class="value-card">
                        <div class="value-icon">🏆</div>
                        <h3>Excellence</h3>
                        <p>We strive for the highest standards in writing, reporting, and design.</p>
                    </div>
                    <div class="value-card">
                        <div class="value-icon">❤️</div>
                        <h3>Community</h3>
                        <p>We believe in fostering connections and building a stronger school community.</p>
                    </div>
                </div>
            </section>
        </div>
    </div>

    <!-- Login Page -->
    <div id="login" class="page">
        <div class="login-container">
            <div class="login-panel">
                <h2>Login to Bulldog Inquirer</h2>
                <div id="loginError" class="alert alert-danger hidden"></div>
                <form id="loginForm">
                    <div class="form-group">
                        <label for="loginEmail">Email</label>
                        <input type="email" id="loginEmail" required placeholder="Enter email">
                    </div>
                    <div class="form-group">
                        <label for="loginPassword">Password</label>
                        <input type="password" id="loginPassword" required placeholder="Enter password">
<<<<<<< HEAD
                    </div>
                    <button type="submit" class="btn btn-primary" style="width: 100%;">Login</button>
                </form>
            </div>
        </div>
    </div>

    <!-- Admin Page -->
    <div id="admin" class="page">
        <div class="main-content">
            <div class="articles-header">
                <h2>Admin Dashboard</h2>
                <p id="adminWelcome">Manage articles and users</p>
            </div>

            <div class="tabs">
                <div class="tab active" data-tab="articles">📰 Articles</div>
                <div class="tab hidden" id="usersTab" data-tab="users">👥 Users</div>
            </div>

            <!-- Articles Tab -->
            <div id="articlesTab" class="tab-content">
                <div class="admin-panel">
                    <h3 style="margin-bottom: 1.5rem;">Add New Article</h3>
                    <form id="articleForm">
                        <div class="form-group">
=======
                    </div>
                    <button type="submit" class="btn btn-primary" style="width: 100%;">Login</button>
                </form>
            </div>
        </div>
    </div>

    <!-- Admin Page -->
    <div id="admin" class="page">
        <div class="main-content">
            <div class="articles-header">
                <h2>Admin Dashboard</h2>
                <p id="adminWelcome">Manage articles and users</p>
            </div>

            <div class="tabs">
                <div class="tab active" data-tab="articles">📰 Articles</div>
                <div class="tab hidden" id="usersTab" data-tab="users">👥 Users</div>
            </div>

            <!-- Articles Tab -->
            <div id="articlesTab" class="tab-content">
                <div class="admin-panel">
                    <h3 style="margin-bottom: 1.5rem;">Add New Article</h3>
                    
                    <!-- PDF Upload Section -->
                    <div class="pdf-upload-section">
                        <h4>📄 Upload Article from PDF</h4>
                        <p>Upload a PDF file and we'll extract the text for you automatically</p>
                        <input type="file" id="pdfUpload" accept=".pdf">
                        <button type="button" id="extractPdfBtn" class="btn btn-secondary">Extract from PDF</button>
                        <div id="pdfStatus"></div>
                    </div>

                    <div class="divider">OR ENTER MANUALLY</div>

                    <!-- Manual Article Form -->
                    <form id="articleForm">
                        <div class="form-group">
                            <label for="articleTitle">Article Title *</label>
                            <input type="text" id="articleTitle" required placeholder="Enter article title">
                        </div>

                        <div class="form-group">
>>>>>>> 1c31917e
                            <label for="articleCategory">Category *</label>
                            <select id="articleCategory" required>
                                <option value="news">News</option>
                                <option value="sports">Sports</option>
                                <option value="arts">Arts & Culture</option>
                                <option value="academics">Academics</option>
                                <option value="opinion">Opinion</option>
                            </select>
                        </div>

                        <div class="form-group">
                            <label for="articleExcerpt">Excerpt *</label>
                            <textarea id="articleExcerpt" required placeholder="Brief summary (1-2 sentences)"></textarea>
                        </div>

                        <div class="form-group">
                            <label for="articleContent">Full Content *</label>
<<<<<<< HEAD
                            <textarea id="articleContent" required placeholder="Full article content"></textarea>
=======
                            <textarea id="articleContent" required placeholder="Full article content" style="min-height: 250px;"></textarea>
>>>>>>> 1c31917e
                        </div>

                        <div class="form-group">
                            <div class="checkbox-group">
                                <input type="checkbox" id="articleFeatured">
                                <label for="articleFeatured" style="margin: 0;">Feature on homepage</label>
                            </div>
                        </div>

                        <button type="submit" class="btn btn-primary">Publish Article</button>
                    </form>
                </div>

                <div class="admin-panel">
                    <h3 style="margin-bottom: 1.5rem;">Published Articles</h3>
                    <div id="articleList" class="article-list">
                        <div class="loading">Loading articles...</div>
                    </div>
                </div>
            </div>

            <!-- Users Tab -->
            <div id="usersTabContent" class="tab-content hidden">
                <div class="alert alert-info">
                    <strong>User Management</strong><br>
                    Manage user roles and permissions. Use Firebase Console to create users.
                </div>

                <div class="admin-panel">
                    <h3 style="margin-bottom: 1.5rem;">All Users</h3>
                    <div id="userList">
                        <div class="loading">Loading users...</div>
                    </div>
                </div>
            </div>
<<<<<<< HEAD
=======
        </div>
    </div>

    <!-- Article Modal -->
    <div id="articleModal" class="modal">
        <div class="modal-content">
            <div class="modal-header">
                <div style="flex: 1;">
                    <span class="modal-category" id="modalCategory"></span>
                    <h2 class="modal-title" id="modalTitle"></h2>
                </div>
                <button class="modal-close" id="modalClose">×</button>
            </div>
            <div class="modal-body">
                <div class="modal-meta">
                    <span id="modalAuthor">👤 By Author</span>
                    <span id="modalDate">📅 Date</span>
                </div>
                <div class="modal-article-content" id="modalContent"></div>
            </div>
>>>>>>> 1c31917e
        </div>
    </div>

    <!-- Footer -->
    <footer class="footer">
        <div class="footer-content">
            <h2>Get In Touch</h2>
            <p>Have a story idea, news tip, or want to join our team?</p>
            <div class="contact-info">
                <div class="contact-item">
                    <div class="icon">📧</div>
                    <div>
                        <strong>Email Us</strong><br>
                        inquirer@school.edu
                    </div>
                </div>
                <div class="contact-item">
                    <div class="icon">📍</div>
                    <div>
                        <strong>Visit Us</strong><br>
                        Room 204, Main Building
                    </div>
                </div>
            </div>
        </div>
    </footer>

<<<<<<< HEAD
=======
    <!-- PDF.js Library -->
    <script src="https://cdnjs.cloudflare.com/ajax/libs/pdf.js/3.11.174/pdf.min.js"></script>
    <script>
        if (typeof pdfjsLib !== 'undefined') {
            pdfjsLib.GlobalWorkerOptions.workerSrc = 'https://cdnjs.cloudflare.com/ajax/libs/pdf.js/3.11.174/pdf.worker.min.js';
        }
    </script>

>>>>>>> 1c31917e
    <!-- Firebase SDK -->
    <script type="module">
        import { initializeApp } from 'https://www.gstatic.com/firebasejs/10.7.1/firebase-app.js';
        import { getAuth, signInWithEmailAndPassword, signOut, onAuthStateChanged } from 'https://www.gstatic.com/firebasejs/10.7.1/firebase-auth.js';
        import { getFirestore, collection, addDoc, getDocs, deleteDoc, doc, query, orderBy, where, updateDoc } from 'https://www.gstatic.com/firebasejs/10.7.1/firebase-firestore.js';

<<<<<<< HEAD
        // ============================================
        // FIREBASE CONFIGURATION
        // ============================================
=======
        // Firebase Configuration
>>>>>>> 1c31917e
        const firebaseConfig = {
            apiKey: "AIzaSyAgD8oHQ2MHoKD3B60pNi_giKO9lcft4Gs",
            authDomain: "bulldoginquirer.firebaseapp.com",
            projectId: "bulldoginquirer",
            storageBucket: "bulldoginquirer.firebasestorage.app",
            messagingSenderId: "69389144325",
            appId: "1:69389144325:web:fdcf8ef7eeeaa46280276c",
            measurementId: "G-EFESP30LZX"
        };
<<<<<<< HEAD
        // ============================================
=======
>>>>>>> 1c31917e

        // Initialize Firebase
        let app, auth, db;
        let currentUser = null;
        let currentUserData = null;
        let allArticles = [];
        let allUsers = [];
<<<<<<< HEAD
=======
        let archiveIndex = null;
        let currentArchivePath = [];
>>>>>>> 1c31917e
        let currentFilter = 'all';
        let currentSearch = '';

        try {
            app = initializeApp(firebaseConfig);
            auth = getAuth(app);
            db = getFirestore(app);
            console.log('Firebase initialized successfully');
        } catch (error) {
            console.error('Firebase initialization error:', error);
            alert('Error connecting to database. Please check your internet connection.');
        }

        // Initialize app
        function init() {
            setupEventListeners();
            setupAuthListener();
<<<<<<< HEAD
=======
            loadArchiveIndex();
>>>>>>> 1c31917e
        }

        // Setup authentication listener
        function setupAuthListener() {
            if (!auth) return;
<<<<<<< HEAD
            
            onAuthStateChanged(auth, async (user) => {
                if (user) {
                    currentUser = user;
                    await loadUserData(user.uid);
                    await loadArticles();
                    await loadUsers();
                    updateUIForUser();
                    renderHomePage();
                    renderArticlesPage();
                } else {
                    currentUser = null;
                    currentUserData = null;
                    await loadArticles();
                    updateUIForUser();
                    renderHomePage();
                    renderArticlesPage();
                }
            });
        }

        // Load user data from Firestore
        async function loadUserData(uid) {
            try {
                const usersRef = collection(db, 'users');
                const q = query(usersRef, where('uid', '==', uid));
                const snapshot = await getDocs(q);
                
                if (!snapshot.empty) {
                    currentUserData = { id: snapshot.docs[0].id, ...snapshot.docs[0].data() };
                }
            } catch (error) {
                console.error('Error loading user data:', error);
            }
        }

        // Load articles from Firestore
        async function loadArticles() {
            try {
                const articlesRef = collection(db, 'articles');
                const q = query(articlesRef, orderBy('timestamp', 'desc'));
                const snapshot = await getDocs(q);
                
                allArticles = snapshot.docs.map(doc => ({
                    id: doc.id,
                    ...doc.data()
                }));
            } catch (error) {
                console.error('Error loading articles:', error);
                allArticles = [];
            }
        }

        // Load users from Firestore
        async function loadUsers() {
            if (!currentUserData || currentUserData.role !== 'admin') return;
            
            try {
                const usersRef = collection(db, 'users');
                const snapshot = await getDocs(usersRef);
                
                allUsers = snapshot.docs.map(doc => ({
                    id: doc.id,
                    ...doc.data()
                }));
            } catch (error) {
                console.error('Error loading users:', error);
                allUsers = [];
            }
        }

        // Setup event listeners
        function setupEventListeners() {
            // Navigation
            document.querySelectorAll('.nav-link').forEach(link => {
                link.addEventListener('click', (e) => {
                    e.preventDefault();
                    const page = link.dataset.page;
                    
                    if (page === 'admin' && !currentUser) {
                        showPage('login');
                        return;
                    }
                    
                    if (page === 'admin') {
                        renderAdminPage();
                    }
                    
                    showPage(page);
                });
            });

            // Read more buttons
            document.querySelectorAll('[data-page]').forEach(btn => {
                if (!btn.classList.contains('nav-link')) {
                    btn.addEventListener('click', (e) => {
                        e.preventDefault();
                        showPage(btn.dataset.page);
                    });
                }
            });

            // Login nav button
            document.getElementById('loginNavBtn').addEventListener('click', () => {
                showPage('login');
            });

            // Logout button
            document.getElementById('logoutBtn').addEventListener('click', handleLogout);

            // Login form
            document.getElementById('loginForm').addEventListener('submit', handleLogin);

            // Search
            document.getElementById('searchInput').addEventListener('input', (e) => {
                currentSearch = e.target.value.toLowerCase();
                renderArticlesPage();
            });

            // Category filters
            document.querySelectorAll('.category-filter').forEach(filter => {
                filter.addEventListener('click', (e) => {
                    e.preventDefault();
                    document.querySelectorAll('.category-filter').forEach(f => f.classList.remove('active'));
                    filter.classList.add('active');
                    currentFilter = filter.dataset.category;
                    renderArticlesPage();
                });
            });

            // Article form
            document.getElementById('articleForm').addEventListener('submit', handleArticleSubmit);

            // Tabs
            document.querySelectorAll('.tab').forEach(tab => {
                tab.addEventListener('click', () => {
                    document.querySelectorAll('.tab').forEach(t => t.classList.remove('active'));
                    tab.classList.add('active');
                    
                    const tabName = tab.dataset.tab;
                    document.querySelectorAll('.tab-content').forEach(content => {
                        content.classList.add('hidden');
                    });
                    
                    if (tabName === 'articles') {
                        document.getElementById('articlesTab').classList.remove('hidden');
                    } else if (tabName === 'users') {
                        document.getElementById('usersTabContent').classList.remove('hidden');
                    }
                });
            });
        }

        // Handle login
        async function handleLogin(e) {
            e.preventDefault();
            
            const email = document.getElementById('loginEmail').value;
            const password = document.getElementById('loginPassword').value;
            const errorDiv = document.getElementById('loginError');

            try {
                await signInWithEmailAndPassword(auth, email, password);
                document.getElementById('loginForm').reset();
                errorDiv.classList.add('hidden');
                showPage('admin');
            } catch (error) {
                console.error('Login error:', error);
                errorDiv.textContent = 'Invalid email or password';
                errorDiv.classList.remove('hidden');
            }
        }

        // Handle logout
        async function handleLogout() {
            try {
                await signOut(auth);
                showPage('home');
                alert('You have been logged out');
            } catch (error) {
                console.error('Logout error:', error);
                alert('Error logging out');
            }
        }

        // Update UI based on current user
        function updateUIForUser() {
            const loginBtn = document.getElementById('loginNavBtn');
            const userDisplay = document.getElementById('userDisplay');
            const userBadge = document.getElementById('userBadge');
            const adminNavLink = document.getElementById('adminNavLink');
            const usersTab = document.getElementById('usersTab');

            if (currentUser && currentUserData) {
                loginBtn.classList.add('hidden');
                userDisplay.classList.remove('hidden');
                
                const roleEmoji = currentUserData.role === 'admin' ? '👑' : currentUserData.role === 'writer' ? '✍️' : '👤';
                userBadge.textContent = `${roleEmoji} ${currentUserData.fullName}`;
                userBadge.className = `user-badge ${currentUserData.role}`;
                
                if (currentUserData.role === 'admin' || currentUserData.role === 'writer') {
                    adminNavLink.classList.remove('hidden');
                    
                    if (currentUserData.role === 'admin') {
                        usersTab.classList.remove('hidden');
                    } else {
                        usersTab.classList.add('hidden');
                    }
                } else {
                    adminNavLink.classList.add('hidden');
                }
            } else {
                loginBtn.classList.remove('hidden');
                userDisplay.classList.add('hidden');
                adminNavLink.classList.add('hidden');
            }
        }

        // Show page
        function showPage(pageId) {
            document.querySelectorAll('.page').forEach(page => page.classList.remove('active'));
            document.getElementById(pageId).classList.add('active');
            
            document.querySelectorAll('.nav-link').forEach(link => link.classList.remove('active'));
            const activeLink = document.querySelector(`[data-page="${pageId}"]`);
            if (activeLink) activeLink.classList.add('active');
            
            window.scrollTo(0, 0);
        }

        // Render home page
        function renderHomePage() {
            const featured = allArticles.find(a => a.featured) || allArticles[0];
            
            if (featured) {
                document.getElementById('heroTitle').textContent = featured.title;
                document.getElementById('heroExcerpt').textContent = featured.excerpt;
                document.getElementById('heroAuthor').textContent = `👤 By ${featured.authorName}`;
                document.getElementById('heroDate').textContent = `📅 ${formatDate(featured.date)}`;
            }

            const grid = document.getElementById('homeArticlesGrid');
            const latestArticles = allArticles.slice(0, 3);
            
            if (latestArticles.length === 0) {
                grid.innerHTML = '<div class="loading">No articles yet. Login as admin or writer to add articles!</div>';
                return;
            }

            grid.innerHTML = latestArticles.map(article => createArticleCard(article)).join('');
        }

        // Render articles page
        function renderArticlesPage() {
            let filtered = allArticles;

            if (currentFilter !== 'all') {
                filtered = filtered.filter(a => a.category === currentFilter);
            }

            if (currentSearch) {
                filtered = filtered.filter(a => 
                    a.title.toLowerCase().includes(currentSearch) ||
                    a.excerpt.toLowerCase().includes(currentSearch) ||
                    a.content.toLowerCase().includes(currentSearch)
                );
            }

            document.getElementById('articleCount').textContent = `Showing ${filtered.length} article${filtered.length !== 1 ? 's' : ''}`;

            const grid = document.getElementById('articlesGrid');
            if (filtered.length === 0) {
                grid.innerHTML = '<div class="loading">No articles found.</div>';
                return;
            }

            grid.innerHTML = filtered.map(article => createArticleCard(article)).join('');
        }

        // Create article card HTML
        function createArticleCard(article) {
            const icon = getCategoryIcon(article.category);
            return `
                <div class="article-card">
                    <div class="article-image">${icon}</div>
                    <div class="article-content">
                        <span class="article-category">${article.category}</span>
                        <h3 class="article-title">${article.title}</h3>
                        <p class="article-excerpt">${article.excerpt}</p>
                        <div class="article-meta">
                            <span>By ${article.authorName}</span>
                            <span>${formatDate(article.date)}</span>
                        </div>
                    </div>
                </div>
            `;
        }

        // Get category icon
        function getCategoryIcon(category) {
            const icons = {
                news: '📰',
                sports: '🏀',
                arts: '🎭',
                academics: '📚',
                opinion: '💭'
            };
            return icons[category] || '📰';
        }

        // Format date
        function formatDate(dateString) {
            const date = new Date(dateString);
            return date.toLocaleDateString('en-US', { month: 'short', day: 'numeric', year: 'numeric' });
        }

        // Render admin page
        function renderAdminPage() {
            if (!currentUserData) return;

            const welcomeText = document.getElementById('adminWelcome');
            welcomeText.textContent = currentUserData.role === 'admin' 
                ? 'Full admin access - Manage all articles and users' 
                : 'Writer access - Create and manage your own articles';

            renderArticleList();
            
            if (currentUserData.role === 'admin') {
                renderUserList();
            }
        }

        // Render article list
        function renderArticleList() {
            const list = document.getElementById('articleList');
            
            let articlesToShow = allArticles;
            
            if (currentUserData.role === 'writer') {
                articlesToShow = allArticles.filter(a => a.authorUid === currentUser.uid);
            }
            
            if (articlesToShow.length === 0) {
                list.innerHTML = '<div class="loading">No articles published yet.</div>';
                return;
            }

            list.innerHTML = articlesToShow.map(article => {
                const canEdit = currentUserData.role === 'admin' || article.authorUid === currentUser.uid;
                
                return `
                    <div class="article-list-item">
                        <div class="article-list-info">
                            <h4>${article.title} ${article.featured ? '<span style="color: #dc2626;">★</span>' : ''}</h4>
                            <p>${article.category} • ${article.authorName} • ${formatDate(article.date)}</p>
                        </div>
                        <div class="article-actions">
                            ${canEdit ? `<button class="btn btn-danger" onclick="window.deleteArticle('${article.id}')">Delete</button>` : ''}
                        </div>
                    </div>
                `;
            }).join('');
        }

        // Render user list
        function renderUserList() {
            const list = document.getElementById('userList');
            
            if (allUsers.length === 0) {
                list.innerHTML = '<div class="loading">No users found. Create users in Firebase Console.</div>';
                return;
            }

            list.innerHTML = allUsers.map(user => `
                <div class="user-list-item">
                    <div class="user-list-info">
                        <h4>${user.fullName} ${user.uid === currentUser.uid ? '(You)' : ''}</h4>
                        <p>${user.email} • ${user.role}</p>
                    </div>
                </div>
            `).join('');
        }

        // Handle article submission
        async function handleArticleSubmit(e) {
            e.preventDefault();

            if (!currentUser || !currentUserData || (currentUserData.role !== 'admin' && currentUserData.role !== 'writer')) {
                alert('You do not have permission to create articles');
                return;
            }

            const article = {
                title: document.getElementById('articleTitle').value,
                category: document.getElementById('articleCategory').value,
                authorUid: currentUser.uid,
                authorName: currentUserData.fullName,
                date: new Date().toISOString().split('T')[0],
                excerpt: document.getElementById('articleExcerpt').value,
                content: document.getElementById('articleContent').value,
                featured: document.getElementById('articleFeatured').checked,
                timestamp: new Date()
            };

            try {
                // If marking as featured, unfeature other articles
                if (article.featured) {
                    for (const existingArticle of allArticles) {
                        if (existingArticle.featured) {
                            await updateDoc(doc(db, 'articles', existingArticle.id), { featured: false });
                        }
                    }
                }

                await addDoc(collection(db, 'articles'), article);
                
                document.getElementById('articleForm').reset();
                
                await loadArticles();
                renderHomePage();
                renderArticlesPage();
                renderArticleList();
                
                alert('Article published successfully!');
            } catch (error) {
                console.error('Error saving article:', error);
                alert('Error publishing article. Please try again.');
            }
        }

=======
            
            onAuthStateChanged(auth, async (user) => {
                if (user) {
                    currentUser = user;
                    await loadUserData(user.uid);
                    await loadArticles();
                    await loadUsers();
                    updateUIForUser();
                    renderHomePage();
                    renderArticlesPage();
                } else {
                    currentUser = null;
                    currentUserData = null;
                    await loadArticles();
                    updateUIForUser();
                    renderHomePage();
                    renderArticlesPage();
                }
            });
        }

        // Load user data from Firestore
        async function loadUserData(uid) {
            try {
                const usersRef = collection(db, 'users');
                const q = query(usersRef, where('uid', '==', uid));
                const snapshot = await getDocs(q);
                
                if (!snapshot.empty) {
                    currentUserData = { id: snapshot.docs[0].id, ...snapshot.docs[0].data() };
                }
            } catch (error) {
                console.error('Error loading user data:', error);
            }
        }

        // Load articles from Firestore
        async function loadArticles() {
            try {
                const articlesRef = collection(db, 'articles');
                const q = query(articlesRef, orderBy('timestamp', 'desc'));
                const snapshot = await getDocs(q);
                
                allArticles = snapshot.docs.map(doc => ({
                    id: doc.id,
                    ...doc.data()
                }));
            } catch (error) {
                console.error('Error loading articles:', error);
                allArticles = [];
            }
        }

        // Load users from Firestore
        async function loadUsers() {
            if (!currentUserData || currentUserData.role !== 'admin') return;
            
            try {
                const usersRef = collection(db, 'users');
                const snapshot = await getDocs(usersRef);
                
                allUsers = snapshot.docs.map(doc => ({
                    id: doc.id,
                    ...doc.data()
                }));
            } catch (error) {
                console.error('Error loading users:', error);
                allUsers = [];
            }
        }

        // Load archive index from JSON file
        async function loadArchiveIndex() {
            try {
                const response = await fetch('/archive-index.json');
                if (response.ok) {
                    archiveIndex = await response.json();
                    renderArchivesPage();
                } else {
                    archiveIndex = null;
                    renderArchivesPage();
                }
            } catch (error) {
                console.error('Error loading archive index:', error);
                archiveIndex = null;
                renderArchivesPage();
            }
        }

        // Render archives page
        function renderArchivesPage() {
            const browserDiv = document.getElementById('archiveBrowser');
            
            if (!archiveIndex) {
                browserDiv.innerHTML = `
                    <div class="loading">
                        <p>No archives available yet.</p>
                        <p style="margin-top: 1rem; color: #666;">Archive files will appear here once uploaded.</p>
                    </div>
                `;
                return;
            }
            
            // Navigate to current path
            let currentNode = archiveIndex;
            for (const pathPart of currentArchivePath) {
                currentNode = currentNode.children.find(c => c.name === pathPart);
                if (!currentNode) {
                    currentArchivePath = [];
                    currentNode = archiveIndex;
                    break;
                }
            }
            
            // Render breadcrumb
            renderArchiveBreadcrumb();
            
            // Render current directory
            if (!currentNode.children || currentNode.children.length === 0) {
                browserDiv.innerHTML = '<div class="loading">This folder is empty.</div>';
                return;
            }
            
            browserDiv.innerHTML = currentNode.children.map(item => {
                if (item.type === 'folder') {
                    return `
                        <div class="file-item" data-type="folder" data-name="${item.name}">
                            <div class="file-icon folder">📁</div>
                            <div class="file-info">
                                <div class="file-name">${item.name}</div>
                                <div class="file-meta">Folder</div>
                            </div>
                        </div>
                    `;
                } else {
                    const isDocx = item.name.endsWith('.docx') || item.name.endsWith('.doc');
                    const isPdf = item.name.endsWith('.pdf');
                    const icon = isPdf ? '📕' : '📄';
                    const iconClass = isPdf ? 'pdf' : 'document';
                    const filePath = item.path;
                    
                    return `
                        <div class="file-item" data-type="file">
                            <div class="file-icon ${iconClass}">${icon}</div>
                            <div class="file-info">
                                <div class="file-name">${item.name}</div>
                                <div class="file-meta">${isPdf ? 'PDF Document' : 'Word Document'}</div>
                            </div>
                            <button class="download-btn" data-path="/${filePath}" data-name="${item.name}">
                                Download
                            </button>
                        </div>
                    `;
                }
            }).join('');
            
            // Attach event listeners
            document.querySelectorAll('.file-item[data-type="folder"]').forEach(folder => {
                folder.addEventListener('click', () => {
                    currentArchivePath.push(folder.dataset.name);
                    renderArchivesPage();
                });
            });
            
            document.querySelectorAll('.download-btn').forEach(btn => {
                btn.addEventListener('click', (e) => {
                    e.stopPropagation();
                    const path = btn.dataset.path;
                    const name = btn.dataset.name;
                    downloadFile(path, name);
                });
            });
        }

        // Render archive breadcrumb
        function renderArchiveBreadcrumb() {
            const breadcrumbDiv = document.getElementById('archiveBreadcrumb');
            let html = '<span class="breadcrumb-item" data-index="-1">Old Articles</span>';
            
            for (let i = 0; i < currentArchivePath.length; i++) {
                html += ` <span>›</span> <span class="breadcrumb-item ${i === currentArchivePath.length - 1 ? 'current' : ''}" data-index="${i}">${currentArchivePath[i]}</span>`;
            }
            
            breadcrumbDiv.innerHTML = html;
            
            // Attach click listeners
            document.querySelectorAll('.breadcrumb-item').forEach(item => {
                if (!item.classList.contains('current')) {
                    item.addEventListener('click', () => {
                        const index = parseInt(item.dataset.index);
                        if (index === -1) {
                            currentArchivePath = [];
                        } else {
                            currentArchivePath = currentArchivePath.slice(0, index + 1);
                        }
                        renderArchivesPage();
                    });
                }
            });
        }

        // Download file
        function downloadFile(path, filename) {
            const a = document.createElement('a');
            a.href = path;
            a.download = filename;
            a.target = '_blank';
            document.body.appendChild(a);
            a.click();
            document.body.removeChild(a);
        }

        // Setup event listeners
        function setupEventListeners() {
            // Navigation
            document.querySelectorAll('.nav-link').forEach(link => {
                link.addEventListener('click', (e) => {
                    e.preventDefault();
                    const page = link.dataset.page;
                    
                    if (page === 'admin' && !currentUser) {
                        showPage('login');
                        return;
                    }
                    
                    if (page === 'admin') {
                        renderAdminPage();
                    }
                    
                    if (page === 'archives') {
                        currentArchivePath = [];
                        renderArchivesPage();
                    }
                    
                    showPage(page);
                });
            });

            // Read more buttons
            document.querySelectorAll('[data-page]').forEach(btn => {
                if (!btn.classList.contains('nav-link')) {
                    btn.addEventListener('click', (e) => {
                        e.preventDefault();
                        showPage(btn.dataset.page);
                    });
                }
            });

            // Login nav button
            document.getElementById('loginNavBtn').addEventListener('click', () => {
                showPage('login');
            });

            // Logout button
            document.getElementById('logoutBtn').addEventListener('click', handleLogout);

            // Login form
            document.getElementById('loginForm').addEventListener('submit', handleLogin);

            // Search
            document.getElementById('searchInput').addEventListener('input', (e) => {
                currentSearch = e.target.value.toLowerCase();
                renderArticlesPage();
            });

            // Category filters
            document.querySelectorAll('.category-filter').forEach(filter => {
                filter.addEventListener('click', (e) => {
                    e.preventDefault();
                    document.querySelectorAll('.category-filter').forEach(f => f.classList.remove('active'));
                    filter.classList.add('active');
                    currentFilter = filter.dataset.category;
                    renderArticlesPage();
                });
            });

            // Article form
            document.getElementById('articleForm').addEventListener('submit', handleArticleSubmit);

            // PDF Upload
            document.getElementById('extractPdfBtn').addEventListener('click', handlePdfExtraction);

            // Tabs
            document.querySelectorAll('.tab').forEach(tab => {
                tab.addEventListener('click', () => {
                    document.querySelectorAll('.tab').forEach(t => t.classList.remove('active'));
                    tab.classList.add('active');
                    
                    const tabName = tab.dataset.tab;
                    document.querySelectorAll('.tab-content').forEach(content => {
                        content.classList.add('hidden');
                    });
                    
                    if (tabName === 'articles') {
                        document.getElementById('articlesTab').classList.remove('hidden');
                    } else if (tabName === 'users') {
                        document.getElementById('usersTabContent').classList.remove('hidden');
                    }
                });
            });

            // Modal close
            document.getElementById('modalClose').addEventListener('click', closeModal);
            document.getElementById('articleModal').addEventListener('click', (e) => {
                if (e.target.id === 'articleModal') {
                    closeModal();
                }
            });
        }

        // Open article modal
        function openArticleModal(article) {
            const modal = document.getElementById('articleModal');
            document.getElementById('modalCategory').textContent = article.category;
            document.getElementById('modalTitle').textContent = article.title;
            document.getElementById('modalAuthor').textContent = `👤 By ${article.authorName}`;
            document.getElementById('modalDate').textContent = `📅 ${formatDate(article.date)}`;
            document.getElementById('modalContent').textContent = article.content;
            
            modal.classList.add('active');
            document.body.style.overflow = 'hidden';
        }

        // Close modal
        function closeModal() {
            const modal = document.getElementById('articleModal');
            modal.classList.remove('active');
            document.body.style.overflow = '';
        }

        // Handle PDF extraction
        async function handlePdfExtraction() {
            const fileInput = document.getElementById('pdfUpload');
            const statusDiv = document.getElementById('pdfStatus');
            const file = fileInput.files[0];

            if (!file) {
                statusDiv.textContent = '⚠️ Please select a PDF file first';
                statusDiv.style.color = '#dc2626';
                return;
            }

            if (file.type !== 'application/pdf') {
                statusDiv.textContent = '⚠️ Please select a valid PDF file';
                statusDiv.style.color = '#dc2626';
                return;
            }

            statusDiv.textContent = '⏳ Extracting text from PDF...';
            statusDiv.style.color = '#2563eb';

            try {
                const arrayBuffer = await file.arrayBuffer();
                const pdf = await pdfjsLib.getDocument({ data: arrayBuffer }).promise;
                
                let fullText = '';
                
                for (let i = 1; i <= pdf.numPages; i++) {
                    const page = await pdf.getPage(i);
                    const textContent = await page.getTextContent();
                    const pageText = textContent.items.map(item => item.str).join(' ');
                    fullText += pageText + '\n\n';
                }

                if (!fullText.trim()) {
                    statusDiv.textContent = '⚠️ No text found in PDF';
                    statusDiv.style.color = '#dc2626';
                    return;
                }

                // Populate the content field
                document.getElementById('articleContent').value = fullText.trim();
                
                // Try to extract a title (first line or first 100 chars)
                const lines = fullText.trim().split('\n').filter(line => line.trim());
                if (lines.length > 0 && lines[0].length < 200) {
                    document.getElementById('articleTitle').value = lines[0].substring(0, 100);
                }

                // Try to create an excerpt from the first few sentences
                const sentences = fullText.trim().split(/[.!?]+/).filter(s => s.trim());
                if (sentences.length > 0) {
                    const excerpt = sentences.slice(0, 2).join('. ').substring(0, 200) + '...';
                    document.getElementById('articleExcerpt').value = excerpt;
                }

                statusDiv.textContent = '✅ Text extracted successfully! Please review and edit as needed.';
                statusDiv.style.color = '#059669';
                
                // Scroll to form
                document.getElementById('articleTitle').scrollIntoView({ behavior: 'smooth', block: 'center' });
            } catch (error) {
                console.error('Error extracting PDF:', error);
                statusDiv.textContent = '❌ Error extracting text from PDF. Please try again or enter manually.';
                statusDiv.style.color = '#dc2626';
            }
        }

        // Handle login
        async function handleLogin(e) {
            e.preventDefault();
            
            const email = document.getElementById('loginEmail').value;
            const password = document.getElementById('loginPassword').value;
            const errorDiv = document.getElementById('loginError');

            try {
                await signInWithEmailAndPassword(auth, email, password);
                document.getElementById('loginForm').reset();
                errorDiv.classList.add('hidden');
                showPage('admin');
            } catch (error) {
                console.error('Login error:', error);
                errorDiv.textContent = 'Invalid email or password';
                errorDiv.classList.remove('hidden');
            }
        }

        // Handle logout
        async function handleLogout() {
            try {
                await signOut(auth);
                showPage('home');
                alert('You have been logged out');
            } catch (error) {
                console.error('Logout error:', error);
                alert('Error logging out');
            }
        }

        // Update UI based on current user
        function updateUIForUser() {
            const loginBtn = document.getElementById('loginNavBtn');
            const userDisplay = document.getElementById('userDisplay');
            const userBadge = document.getElementById('userBadge');
            const adminNavLink = document.getElementById('adminNavLink');
            const usersTab = document.getElementById('usersTab');

            if (currentUser && currentUserData) {
                loginBtn.classList.add('hidden');
                userDisplay.classList.remove('hidden');
                
                const roleEmoji = currentUserData.role === 'admin' ? '👑' : currentUserData.role === 'writer' ? '✍️' : '👤';
                userBadge.textContent = `${roleEmoji} ${currentUserData.fullName}`;
                userBadge.className = `user-badge ${currentUserData.role}`;
                
                if (currentUserData.role === 'admin' || currentUserData.role === 'writer') {
                    adminNavLink.classList.remove('hidden');
                    
                    if (currentUserData.role === 'admin') {
                        usersTab.classList.remove('hidden');
                    } else {
                        usersTab.classList.add('hidden');
                    }
                } else {
                    adminNavLink.classList.add('hidden');
                }
            } else {
                loginBtn.classList.remove('hidden');
                userDisplay.classList.add('hidden');
                adminNavLink.classList.add('hidden');
            }
        }

        // Show page
        function showPage(pageId) {
            document.querySelectorAll('.page').forEach(page => page.classList.remove('active'));
            document.getElementById(pageId).classList.add('active');
            
            document.querySelectorAll('.nav-link').forEach(link => link.classList.remove('active'));
            const activeLink = document.querySelector(`[data-page="${pageId}"]`);
            if (activeLink) activeLink.classList.add('active');
            
            window.scrollTo(0, 0);
        }

        // Render home page
        function renderHomePage() {
            const featured = allArticles.find(a => a.featured) || allArticles[0];
            
            if (featured) {
                document.getElementById('heroTitle').textContent = featured.title;
                document.getElementById('heroExcerpt').textContent = featured.excerpt;
                document.getElementById('heroAuthor').textContent = `👤 By ${featured.authorName}`;
                document.getElementById('heroDate').textContent = `📅 ${formatDate(featured.date)}`;
            }

            const grid = document.getElementById('homeArticlesGrid');
            const latestArticles = allArticles.slice(0, 3);
            
            if (latestArticles.length === 0) {
                grid.innerHTML = '<div class="loading">No articles yet. Login as admin or writer to add articles!</div>';
                return;
            }

            grid.innerHTML = latestArticles.map(article => createArticleCard(article)).join('');
            attachArticleCardListeners();
        }

        // Render articles page
        function renderArticlesPage() {
            let filtered = allArticles;

            if (currentFilter !== 'all') {
                filtered = filtered.filter(a => a.category === currentFilter);
            }

            if (currentSearch) {
                filtered = filtered.filter(a => 
                    a.title.toLowerCase().includes(currentSearch) ||
                    a.excerpt.toLowerCase().includes(currentSearch) ||
                    a.content.toLowerCase().includes(currentSearch)
                );
            }

            document.getElementById('articleCount').textContent = `Showing ${filtered.length} article${filtered.length !== 1 ? 's' : ''}`;

            const grid = document.getElementById('articlesGrid');
            if (filtered.length === 0) {
                grid.innerHTML = '<div class="loading">No articles found.</div>';
                return;
            }

            grid.innerHTML = filtered.map(article => createArticleCard(article)).join('');
            attachArticleCardListeners();
        }

        // Create article card HTML
        function createArticleCard(article) {
            const icon = getCategoryIcon(article.category);
            return `
                <div class="article-card" data-article-id="${article.id}">
                    <div class="article-image">${icon}</div>
                    <div class="article-content">
                        <span class="article-category">${article.category}</span>
                        <h3 class="article-title">${article.title}</h3>
                        <p class="article-excerpt">${article.excerpt}</p>
                        <div class="article-meta">
                            <span>By ${article.authorName}</span>
                            <span>${formatDate(article.date)}</span>
                        </div>
                    </div>
                </div>
            `;
        }

        // Attach click listeners to article cards
        function attachArticleCardListeners() {
            document.querySelectorAll('.article-card').forEach(card => {
                card.addEventListener('click', () => {
                    const articleId = card.dataset.articleId;
                    const article = allArticles.find(a => a.id === articleId);
                    if (article) {
                        openArticleModal(article);
                    }
                });
            });
        }

        // Get category icon
        function getCategoryIcon(category) {
            const icons = {
                news: '📰',
                sports: '🏀',
                arts: '🎭',
                academics: '📚',
                opinion: '💭'
            };
            return icons[category] || '📰';
        }

        // Format date
        function formatDate(dateString) {
            const date = new Date(dateString);
            return date.toLocaleDateString('en-US', { month: 'short', day: 'numeric', year: 'numeric' });
        }

        // Render admin page
        function renderAdminPage() {
            if (!currentUserData) return;

            const welcomeText = document.getElementById('adminWelcome');
            welcomeText.textContent = currentUserData.role === 'admin' 
                ? 'Full admin access - Manage all articles and users' 
                : 'Writer access - Create and manage your own articles';

            renderArticleList();
            
            if (currentUserData.role === 'admin') {
                renderUserList();
            }
        }

        // Render article list
        function renderArticleList() {
            const list = document.getElementById('articleList');
            
            let articlesToShow = allArticles;
            
            if (currentUserData.role === 'writer') {
                articlesToShow = allArticles.filter(a => a.authorUid === currentUser.uid);
            }
            
            if (articlesToShow.length === 0) {
                list.innerHTML = '<div class="loading">No articles published yet.</div>';
                return;
            }

            list.innerHTML = articlesToShow.map(article => {
                const canEdit = currentUserData.role === 'admin' || article.authorUid === currentUser.uid;
                
                return `
                    <div class="article-list-item">
                        <div class="article-list-info">
                            <h4>${article.title} ${article.featured ? '<span style="color: #dc2626;">★</span>' : ''}</h4>
                            <p>${article.category} • ${article.authorName} • ${formatDate(article.date)}</p>
                        </div>
                        <div class="article-actions">
                            ${canEdit ? `<button class="btn btn-danger" onclick="window.deleteArticle('${article.id}')">Delete</button>` : ''}
                        </div>
                    </div>
                `;
            }).join('');
        }

        // Render user list
        function renderUserList() {
            const list = document.getElementById('userList');
            
            if (allUsers.length === 0) {
                list.innerHTML = '<div class="loading">No users found. Create users in Firebase Console.</div>';
                return;
            }

            list.innerHTML = allUsers.map(user => `
                <div class="user-list-item">
                    <div class="user-list-info">
                        <h4>${user.fullName} ${user.uid === currentUser.uid ? '(You)' : ''}</h4>
                        <p>${user.email} • ${user.role}</p>
                    </div>
                </div>
            `).join('');
        }

        // Handle article submission
        async function handleArticleSubmit(e) {
            e.preventDefault();

            if (!currentUser || !currentUserData || (currentUserData.role !== 'admin' && currentUserData.role !== 'writer')) {
                alert('You do not have permission to create articles');
                return;
            }

            const article = {
                title: document.getElementById('articleTitle').value,
                category: document.getElementById('articleCategory').value,
                authorUid: currentUser.uid,
                authorName: currentUserData.fullName,
                date: new Date().toISOString().split('T')[0],
                excerpt: document.getElementById('articleExcerpt').value,
                content: document.getElementById('articleContent').value,
                featured: document.getElementById('articleFeatured').checked,
                timestamp: new Date()
            };

            try {
                // If marking as featured, unfeature other articles
                if (article.featured) {
                    for (const existingArticle of allArticles) {
                        if (existingArticle.featured) {
                            await updateDoc(doc(db, 'articles', existingArticle.id), { featured: false });
                        }
                    }
                }

                await addDoc(collection(db, 'articles'), article);
                
                document.getElementById('articleForm').reset();
                document.getElementById('pdfUpload').value = '';
                document.getElementById('pdfStatus').textContent = '';
                
                await loadArticles();
                renderHomePage();
                renderArticlesPage();
                renderArticleList();
                
                alert('Article published successfully!');
            } catch (error) {
                console.error('Error saving article:', error);
                alert('Error publishing article. Please try again.');
            }
        }

>>>>>>> 1c31917e
        // Delete article
        window.deleteArticle = async function(articleId) {
            if (!confirm('Are you sure you want to delete this article?')) {
                return;
            }

            const article = allArticles.find(a => a.id === articleId);
            
            if (currentUserData.role !== 'admin' && article.authorUid !== currentUser.uid) {
                alert('You can only delete your own articles');
                return;
            }

            try {
                await deleteDoc(doc(db, 'articles', articleId));
                await loadArticles();
                renderHomePage();
                renderArticlesPage();
                renderArticleList();
                alert('Article deleted successfully!');
            } catch (error) {
                console.error('Error deleting article:', error);
                alert('Error deleting article. Please try again.');
            }
        };

        // Initialize when page loads
        document.addEventListener('DOMContentLoaded', init);
    </script>
</body>
</html>-group">
                            <label for="articleTitle">Article Title *</label>
                            <input type="text" id="articleTitle" required placeholder="Enter article title">
                        </div>

                        <div class="form<|MERGE_RESOLUTION|>--- conflicted
+++ resolved
@@ -420,363 +420,55 @@
             line-height: 1.5;
         }
 
-<<<<<<< HEAD
-        /* Login Section */
-        .login-container {
-            max-width: 400px;
-            margin: 4rem auto;
-            padding: 2rem;
-        }
-
-        .login-panel {
-            background: white;
-            padding: 3rem 2rem;
-            border-radius: 12px;
-            box-shadow: 0 4px 6px rgba(0, 0, 0, 0.05);
-            border: 1px solid #e5e7eb;
-        }
-
-        .login-panel h2 {
-            text-align: center;
-            margin-bottom: 2rem;
-            color: #111;
-        }
-
-        /* Admin Section */
-        .admin-panel {
-            background: white;
-            padding: 2rem;
-            border-radius: 12px;
-            box-shadow: 0 4px 6px rgba(0, 0, 0, 0.05);
-            border: 1px solid #e5e7eb;
-            margin-bottom: 2rem;
-        }
-
-        .form-group {
-            margin-bottom: 1.5rem;
-        }
-
-        .form-group label {
-            display: block;
-            font-weight: 600;
-            margin-bottom: 0.5rem;
-            color: #374151;
-        }
-
-        .form-group input,
-        .form-group select,
-        .form-group textarea {
-            width: 100%;
-            padding: 0.75rem;
-            border: 2px solid #e5e7eb;
-            border-radius: 8px;
-            font-size: 1rem;
-            font-family: inherit;
-            outline: none;
-            transition: all 0.2s;
-        }
-
-        .form-group input:focus,
-        .form-group select:focus,
-        .form-group textarea:focus {
-            border-color: #2563eb;
-            box-shadow: 0 0 0 3px rgba(37, 99, 235, 0.1);
-        }
-
-        .form-group textarea {
-            min-height: 150px;
-            resize: vertical;
-        }
-
-        .checkbox-group {
-            display: flex;
-            align-items: center;
-            gap: 0.5rem;
-        }
-
-        .checkbox-group input[type="checkbox"] {
-            width: auto;
-            cursor: pointer;
-        }
-
-        .btn {
-            padding: 0.75rem 1.5rem;
-            border: none;
-            border-radius: 8px;
-            font-weight: 600;
-            cursor: pointer;
-            transition: all 0.2s;
-            font-size: 1rem;
-        }
-
-        .btn-primary {
-            background: #2563eb;
-            color: white;
-        }
-
-        .btn-primary:hover {
-            background: #1e40af;
-            transform: translateY(-2px);
-            box-shadow: 0 4px 12px rgba(37, 99, 235, 0.3);
-        }
-
-        .btn-secondary {
-            background: #6b7280;
-            color: white;
-        }
-
-        .btn-secondary:hover {
-            background: #4b5563;
-        }
-
-        .btn-danger {
-            background: #dc2626;
-            color: white;
-            padding: 0.5rem 1rem;
-            font-size: 0.875rem;
-        }
-
-        .btn-danger:hover {
-            background: #b91c1c;
-        }
-
-        .btn-warning {
-            background: #f59e0b;
-            color: white;
-            padding: 0.5rem 1rem;
-            font-size: 0.875rem;
-        }
-
-        .btn-warning:hover {
-            background: #d97706;
-        }
-
-        .article-list {
-            margin-top: 2rem;
-        }
-
-        .article-list-item {
-            background: #f9fafb;
-            padding: 1rem;
-            border-radius: 8px;
-            margin-bottom: 1rem;
-            display: flex;
-            justify-content: space-between;
-            align-items: center;
-            border: 1px solid #e5e7eb;
-        }
-
-        .article-list-info h4 {
-            font-size: 1.125rem;
-            margin-bottom: 0.25rem;
-        }
-
-        .article-list-info p {
-            font-size: 0.875rem;
-            color: #666;
-        }
-
-        .article-actions {
-            display: flex;
-            gap: 0.5rem;
-        }
-
-        .user-list-item {
-            background: #f9fafb;
-            padding: 1rem;
-            border-radius: 8px;
-            margin-bottom: 1rem;
-            display: flex;
-            justify-content: space-between;
-            align-items: center;
-            border: 1px solid #e5e7eb;
-        }
-
-        .user-list-info h4 {
-            font-size: 1.125rem;
-            margin-bottom: 0.25rem;
-        }
-
-        .user-list-info p {
-            font-size: 0.875rem;
-            color: #666;
-        }
-
-        .alert {
-            padding: 1rem;
-            border-radius: 8px;
-            margin-bottom: 1rem;
-        }
-
-        .alert-info {
-            background: #dbeafe;
-            color: #1e40af;
-            border: 1px solid #93c5fd;
-        }
-
-        .alert-warning {
-            background: #fef3c7;
-            color: #92400e;
-            border: 1px solid #fcd34d;
-        }
-
-        .alert-danger {
-            background: #fee2e2;
-            color: #991b1b;
-            border: 1px solid #fca5a5;
-        }
-
         /* Footer */
         .footer {
             background: #2563eb;
             color: white;
             padding: 3rem 2rem 2rem;
             margin-top: 4rem;
-=======
-        /* Archives Styles */
-        .breadcrumb {
-            background: #f9fafb;
-            padding: 1rem 1.5rem;
+        }
+
+        .footer-content {
+            max-width: 1200px;
+            margin: 0 auto;
+            text-align: center;
+        }
+
+        .footer h2 {
+            font-size: 2rem;
+            font-weight: 700;
+            margin-bottom: 1rem;
+        }
+
+        .footer p {
+            font-size: 1.125rem;
+            opacity: 0.9;
+            margin-bottom: 2rem;
+        }
+
+        .contact-info {
+            display: flex;
+            justify-content: center;
+            gap: 4rem;
+            flex-wrap: wrap;
+        }
+
+        .contact-item {
+            display: flex;
+            align-items: center;
+            gap: 0.75rem;
+            font-size: 1rem;
+        }
+
+        .contact-item .icon {
+            width: 40px;
+            height: 40px;
+            background: rgba(255, 255, 255, 0.2);
             border-radius: 8px;
-            margin-bottom: 2rem;
-            display: flex;
-            align-items: center;
-            gap: 0.5rem;
-            font-size: 0.95rem;
-            color: #666;
->>>>>>> 1c31917e
-        }
-
-        .breadcrumb-item {
-            cursor: pointer;
-            color: #2563eb;
-            transition: all 0.2s;
-        }
-
-        .breadcrumb-item:hover {
-            text-decoration: underline;
-        }
-
-        .breadcrumb-item.current {
-            color: #374151;
-            font-weight: 600;
-            cursor: default;
-        }
-
-        .breadcrumb-item.current:hover {
-            text-decoration: none;
-        }
-
-        .file-browser {
-            background: white;
-            border-radius: 12px;
-            border: 1px solid #e5e7eb;
-            overflow: hidden;
-        }
-
-        .file-item {
-            padding: 1.25rem 1.5rem;
-            border-bottom: 1px solid #e5e7eb;
-            display: flex;
-            align-items: center;
-            gap: 1rem;
-            cursor: pointer;
-            transition: all 0.2s;
-        }
-
-        .file-item:last-child {
-            border-bottom: none;
-        }
-
-        .file-item:hover {
-            background: #f9fafb;
-        }
-
-        .file-icon {
-            width: 48px;
-            height: 48px;
-            background: #eff6ff;
-            border-radius: 8px;
             display: flex;
             align-items: center;
             justify-content: center;
-            font-size: 1.5rem;
-            flex-shrink: 0;
-        }
-
-<<<<<<< HEAD
-        .loading {
-            text-align: center;
-            padding: 2rem;
-            color: #666;
-        }
-
-        .page {
-            display: none;
-        }
-
-        .page.active {
-            display: block;
-        }
-
-        .hidden {
-            display: none !important;
-        }
-
-        .tabs {
-            display: flex;
-            gap: 1rem;
-            margin-bottom: 2rem;
-            border-bottom: 2px solid #e5e7eb;
-        }
-
-        .tab {
-            padding: 1rem 1.5rem;
-            cursor: pointer;
-            font-weight: 600;
-            color: #666;
-            border-bottom: 3px solid transparent;
-            transition: all 0.2s;
-        }
-
-        .tab:hover {
-            color: #2563eb;
-        }
-
-        .tab.active {
-            color: #2563eb;
-            border-bottom-color: #2563eb;
-        }
-
-        .setup-notice {
-            background: #fef3c7;
-            border: 2px solid #f59e0b;
-            padding: 2rem;
-            border-radius: 12px;
-            margin: 2rem auto;
-            max-width: 800px;
-        }
-
-        .setup-notice h3 {
-            color: #92400e;
-            margin-bottom: 1rem;
-        }
-
-        .setup-notice ol {
-            margin-left: 1.5rem;
-            color: #92400e;
-        }
-
-        .setup-notice li {
-            margin-bottom: 0.5rem;
-        }
-
-        .setup-notice code {
-            background: white;
-            padding: 0.2rem 0.5rem;
-            border-radius: 4px;
-            font-family: monospace;
-            font-size: 0.9rem;
+            font-size: 1.2rem;
         }
 
         /* Responsive */
@@ -791,58 +483,40 @@
                 gap: 1rem;
                 flex-wrap: wrap;
             }
-=======
-        .file-icon.folder {
-            background: #fef3c7;
-        }
-
-        .file-icon.document {
-            background: #dbeafe;
-        }
->>>>>>> 1c31917e
-
-        .file-icon.pdf {
-            background: #fee2e2;
-        }
-
-        .file-info {
-            flex: 1;
-        }
-
-        .file-name {
-            font-weight: 600;
-            color: #111;
-            margin-bottom: 0.25rem;
-        }
-
-        .file-meta {
-            font-size: 0.875rem;
-            color: #666;
-        }
-
-        .download-btn {
-            padding: 0.5rem 1rem;
-            background: #2563eb;
-            color: white;
-            border: none;
-            border-radius: 6px;
-            font-weight: 600;
-            cursor: pointer;
-            transition: all 0.2s;
-            font-size: 0.875rem;
-        }
-
-<<<<<<< HEAD
+
+            .hero h2 {
+                font-size: 2rem;
+            }
+
+            .articles-header h2 {
+                font-size: 2rem;
+            }
+
+            .category-filters {
+                gap: 0.5rem;
+            }
+
+            .articles-grid {
+                grid-template-columns: 1fr;
+            }
+
+            .hero-meta {
+                flex-direction: column;
+                gap: 1rem;
+            }
+
             .contact-info {
                 flex-direction: column;
                 gap: 1.5rem;
             }
-
-            .article-list-item, .user-list-item {
-                flex-direction: column;
-                align-items: flex-start;
-                gap: 1rem;
-            }
+        }
+
+        .page {
+            display: none;
+        }
+
+        .page.active {
+            display: block;
         }
     </style>
 </head>
@@ -856,19 +530,11 @@
                 <p>Student Newspaper</p>
             </div>
         </div>
-        <div class="user-info">
-            <nav class="nav">
-                <a class="nav-link active" data-page="home">🏠 Home</a>
-                <a class="nav-link" data-page="articles">📰 Articles</a>
-                <a class="nav-link" data-page="about">👥 About Us</a>
-                <a class="nav-link hidden" id="adminNavLink" data-page="admin">⚙️ Admin</a>
-            </nav>
-            <div id="userDisplay" class="hidden">
-                <span class="user-badge" id="userBadge">👤 Guest</span>
-                <button class="btn btn-secondary" id="logoutBtn" style="padding: 0.5rem 1rem; font-size: 0.875rem;">Logout</button>
-            </div>
-            <button class="btn btn-primary" id="loginNavBtn" style="padding: 0.5rem 1rem; font-size: 0.875rem;">Login</button>
-        </div>
+        <nav class="nav">
+            <a href="#" onclick="showPage('home')" class="nav-link active">🏠 Home</a>
+            <a href="#" onclick="showPage('articles')" class="nav-link">📰 Articles</a>
+            <a href="#" onclick="showPage('about')" class="nav-link">👥 About Us</a>
+        </nav>
     </header>
 
     <!-- Home Page -->
@@ -928,639 +594,48 @@
 
             <p id="articleCount" style="color: #666; margin-bottom: 2rem;">Loading...</p>
 
-=======
-        .download-btn:hover {
-            background: #1e40af;
-            transform: translateY(-1px);
-        }
-
-        /* Login Section */
-        .login-container {
-            max-width: 400px;
-            margin: 4rem auto;
-            padding: 2rem;
-        }
-
-        .login-panel {
-            background: white;
-            padding: 3rem 2rem;
-            border-radius: 12px;
-            box-shadow: 0 4px 6px rgba(0, 0, 0, 0.05);
-            border: 1px solid #e5e7eb;
-        }
-
-        .login-panel h2 {
-            text-align: center;
-            margin-bottom: 2rem;
-            color: #111;
-        }
-
-        /* Admin Section */
-        .admin-panel {
-            background: white;
-            padding: 2rem;
-            border-radius: 12px;
-            box-shadow: 0 4px 6px rgba(0, 0, 0, 0.05);
-            border: 1px solid #e5e7eb;
-            margin-bottom: 2rem;
-        }
-
-        .form-group {
-            margin-bottom: 1.5rem;
-        }
-
-        .form-group label {
-            display: block;
-            font-weight: 600;
-            margin-bottom: 0.5rem;
-            color: #374151;
-        }
-
-        .form-group input,
-        .form-group select,
-        .form-group textarea {
-            width: 100%;
-            padding: 0.75rem;
-            border: 2px solid #e5e7eb;
-            border-radius: 8px;
-            font-size: 1rem;
-            font-family: inherit;
-            outline: none;
-            transition: all 0.2s;
-        }
-
-        .form-group input:focus,
-        .form-group select:focus,
-        .form-group textarea:focus {
-            border-color: #2563eb;
-            box-shadow: 0 0 0 3px rgba(37, 99, 235, 0.1);
-        }
-
-        .form-group textarea {
-            min-height: 150px;
-            resize: vertical;
-        }
-
-        .checkbox-group {
-            display: flex;
-            align-items: center;
-            gap: 0.5rem;
-        }
-
-        .checkbox-group input[type="checkbox"] {
-            width: auto;
-            cursor: pointer;
-        }
-
-        .btn {
-            padding: 0.75rem 1.5rem;
-            border: none;
-            border-radius: 8px;
-            font-weight: 600;
-            cursor: pointer;
-            transition: all 0.2s;
-            font-size: 1rem;
-        }
-
-        .btn-primary {
-            background: #2563eb;
-            color: white;
-        }
-
-        .btn-primary:hover {
-            background: #1e40af;
-            transform: translateY(-2px);
-            box-shadow: 0 4px 12px rgba(37, 99, 235, 0.3);
-        }
-
-        .btn-secondary {
-            background: #6b7280;
-            color: white;
-        }
-
-        .btn-secondary:hover {
-            background: #4b5563;
-        }
-
-        .btn-danger {
-            background: #dc2626;
-            color: white;
-            padding: 0.5rem 1rem;
-            font-size: 0.875rem;
-        }
-
-        .btn-danger:hover {
-            background: #b91c1c;
-        }
-
-        .article-list {
-            margin-top: 2rem;
-        }
-
-        .article-list-item {
-            background: #f9fafb;
-            padding: 1rem;
-            border-radius: 8px;
-            margin-bottom: 1rem;
-            display: flex;
-            justify-content: space-between;
-            align-items: center;
-            border: 1px solid #e5e7eb;
-        }
-
-        .article-list-info h4 {
-            font-size: 1.125rem;
-            margin-bottom: 0.25rem;
-        }
-
-        .article-list-info p {
-            font-size: 0.875rem;
-            color: #666;
-        }
-
-        .article-actions {
-            display: flex;
-            gap: 0.5rem;
-        }
-
-        .user-list-item {
-            background: #f9fafb;
-            padding: 1rem;
-            border-radius: 8px;
-            margin-bottom: 1rem;
-            display: flex;
-            justify-content: space-between;
-            align-items: center;
-            border: 1px solid #e5e7eb;
-        }
-
-        .user-list-info h4 {
-            font-size: 1.125rem;
-            margin-bottom: 0.25rem;
-        }
-
-        .user-list-info p {
-            font-size: 0.875rem;
-            color: #666;
-        }
-
-        .alert {
-            padding: 1rem;
-            border-radius: 8px;
-            margin-bottom: 1rem;
-        }
-
-        .alert-info {
-            background: #dbeafe;
-            color: #1e40af;
-            border: 1px solid #93c5fd;
-        }
-
-        .alert-warning {
-            background: #fef3c7;
-            color: #92400e;
-            border: 1px solid #fcd34d;
-        }
-
-        .alert-danger {
-            background: #fee2e2;
-            color: #991b1b;
-            border: 1px solid #fca5a5;
-        }
-
-        .pdf-upload-section {
-            margin-bottom: 2rem;
-            padding: 1.5rem;
-            background: #f3f4f6;
-            border-radius: 8px;
-            border: 2px dashed #9ca3af;
-        }
-
-        .pdf-upload-section h4 {
-            margin-bottom: 0.5rem;
-            color: #374151;
-        }
-
-        .pdf-upload-section p {
-            font-size: 0.875rem;
-            color: #666;
-            margin-bottom: 1rem;
-        }
-
-        .pdf-upload-section input[type="file"] {
-            display: block;
-            margin-bottom: 0.75rem;
-            font-size: 0.875rem;
-        }
-
-        #pdfStatus {
-            margin-top: 0.75rem;
-            font-size: 0.875rem;
-            font-weight: 500;
-        }
-
-        .divider {
-            text-align: center;
-            margin: 1.5rem 0;
-            color: #9ca3af;
-            font-weight: 600;
-            position: relative;
-        }
-
-        .divider::before,
-        .divider::after {
-            content: '';
-            position: absolute;
-            top: 50%;
-            width: 40%;
-            height: 1px;
-            background: #e5e7eb;
-        }
-
-        .divider::before {
-            left: 0;
-        }
-
-        .divider::after {
-            right: 0;
-        }
-
-        /* Footer */
-        .footer {
-            background: #2563eb;
-            color: white;
-            padding: 3rem 2rem 2rem;
-            margin-top: 4rem;
-        }
-
-        .footer-content {
-            max-width: 1200px;
-            margin: 0 auto;
-            text-align: center;
-        }
-
-        .footer h2 {
-            font-size: 2rem;
-            font-weight: 700;
-            margin-bottom: 1rem;
-        }
-
-        .footer p {
-            font-size: 1.125rem;
-            opacity: 0.9;
-            margin-bottom: 2rem;
-        }
-
-        .contact-info {
-            display: flex;
-            justify-content: center;
-            gap: 4rem;
-            flex-wrap: wrap;
-        }
-
-        .contact-item {
-            display: flex;
-            align-items: center;
-            gap: 0.75rem;
-            font-size: 1rem;
-        }
-
-        .contact-item .icon {
-            width: 40px;
-            height: 40px;
-            background: rgba(255, 255, 255, 0.2);
-            border-radius: 8px;
-            display: flex;
-            align-items: center;
-            justify-content: center;
-            font-size: 1.2rem;
-        }
-
-        .loading {
-            text-align: center;
-            padding: 2rem;
-            color: #666;
-        }
-
-        .hidden {
-            display: none !important;
-        }
-
-        .page {
-            display: none;
-        }
-
-        .page.active {
-            display: block;
-        }
-
-        /* Modal Styles */
-        .modal {
-            display: none;
-            position: fixed;
-            top: 0;
-            left: 0;
-            right: 0;
-            bottom: 0;
-            background: rgba(0, 0, 0, 0.7);
-            z-index: 1000;
-            overflow-y: auto;
-            padding: 2rem;
-        }
-
-        .modal.active {
-            display: flex;
-            align-items: center;
-            justify-content: center;
-        }
-
-        .modal-content {
-            background: white;
-            border-radius: 12px;
-            max-width: 900px;
-            width: 100%;
-            max-height: 90vh;
-            overflow-y: auto;
-            position: relative;
-            box-shadow: 0 20px 60px rgba(0, 0, 0, 0.3);
-        }
-
-        .modal-header {
-            position: sticky;
-            top: 0;
-            background: white;
-            padding: 2rem;
-            border-bottom: 2px solid #e5e7eb;
-            display: flex;
-            justify-content: space-between;
-            align-items: flex-start;
-            gap: 1rem;
-            z-index: 10;
-        }
-
-        .modal-close {
-            background: #f3f4f6;
-            border: none;
-            width: 40px;
-            height: 40px;
-            border-radius: 50%;
-            font-size: 1.5rem;
-            cursor: pointer;
-            transition: all 0.2s;
-            flex-shrink: 0;
-        }
-
-        .modal-close:hover {
-            background: #e5e7eb;
-            transform: rotate(90deg);
-        }
-
-        .modal-body {
-            padding: 2rem;
-        }
-
-        .modal-category {
-            background: #f3f4f6;
-            color: #374151;
-            padding: 0.5rem 1rem;
-            border-radius: 20px;
-            font-size: 0.875rem;
-            font-weight: 600;
-            display: inline-block;
-            margin-bottom: 1rem;
-            text-transform: capitalize;
-        }
-
-        .modal-title {
-            font-size: 2.5rem;
-            font-weight: 800;
-            margin-bottom: 1rem;
-            line-height: 1.2;
-            color: #111;
-        }
-
-        .modal-meta {
-            display: flex;
-            gap: 2rem;
-            margin-bottom: 2rem;
-            padding-bottom: 2rem;
-            border-bottom: 2px solid #e5e7eb;
-            color: #666;
-            font-size: 0.95rem;
-        }
-
-        .modal-meta span {
-            display: flex;
-            align-items: center;
-            gap: 0.5rem;
-        }
-
-        .modal-article-content {
-            font-size: 1.125rem;
-            line-height: 1.8;
-            color: #333;
-            white-space: pre-wrap;
-        }
-
-        .modal-article-content p {
-            margin-bottom: 1.5rem;
-        }
-
-        .tabs {
-            display: flex;
-            gap: 1rem;
-            margin-bottom: 2rem;
-            border-bottom: 2px solid #e5e7eb;
-        }
-
-        .tab {
-            padding: 1rem 1.5rem;
-            cursor: pointer;
-            font-weight: 600;
-            color: #666;
-            border-bottom: 3px solid transparent;
-            transition: all 0.2s;
-        }
-
-        .tab:hover {
-            color: #2563eb;
-        }
-
-        .tab.active {
-            color: #2563eb;
-            border-bottom-color: #2563eb;
-        }
-
-        /* Responsive */
-        @media (max-width: 768px) {
-            .header {
-                flex-direction: column;
-                gap: 1rem;
-                text-align: center;
-            }
-
-            .nav {
-                gap: 1rem;
-                flex-wrap: wrap;
-            }
-
-            .hero h2 {
-                font-size: 2rem;
-            }
-
-            .articles-header h2 {
-                font-size: 2rem;
-            }
-
-            .category-filters {
-                gap: 0.5rem;
-            }
-
-            .articles-grid {
-                grid-template-columns: 1fr;
-            }
-
-            .hero-meta {
-                flex-direction: column;
-                gap: 1rem;
-            }
-
-            .contact-info {
-                flex-direction: column;
-                gap: 1.5rem;
-            }
-
-            .article-list-item, .user-list-item {
-                flex-direction: column;
-                align-items: flex-start;
-                gap: 1rem;
-            }
-
-            .modal-content {
-                margin: 1rem;
-            }
-
-            .modal-title {
-                font-size: 1.75rem;
-            }
-
-            .modal-meta {
-                flex-direction: column;
-                gap: 0.75rem;
-            }
-        }
-    </style>
-</head>
-<body>
-    <!-- Header -->
-    <header class="header">
-        <div class="logo">
-            <div class="logo-icon">📰</div>
-            <div class="logo-text">
-                <h1>Bulldog Inquirer</h1>
-                <p>Student Newspaper</p>
-            </div>
-        </div>
-        <div class="user-info">
-            <nav class="nav">
-                <a class="nav-link active" data-page="home">🏠 Home</a>
-                <a class="nav-link" data-page="articles">📰 Articles</a>
-                <a class="nav-link" data-page="archives">📁 Archives</a>
-                <a class="nav-link" data-page="about">👥 About Us</a>
-                <a class="nav-link hidden" id="adminNavLink" data-page="admin">⚙️ Admin</a>
-            </nav>
-            <div id="userDisplay" class="hidden">
-                <span class="user-badge" id="userBadge">👤 Guest</span>
-                <button class="btn btn-secondary" id="logoutBtn" style="padding: 0.5rem 1rem; font-size: 0.875rem;">Logout</button>
-            </div>
-            <button class="btn btn-primary" id="loginNavBtn" style="padding: 0.5rem 1rem; font-size: 0.875rem;">Login</button>
-        </div>
-    </header>
-
-    <!-- Home Page -->
-    <div id="home" class="page active">
-        <section class="hero" id="heroSection">
-            <div class="hero-content">
-                <span class="featured-badge">FEATURED STORY</span>
-                <h2 id="heroTitle">Welcome to Bulldog Inquirer</h2>
-                <p id="heroExcerpt">Your source for student news and stories</p>
-                <div class="hero-meta">
-                    <span id="heroAuthor">👤 By Staff</span>
-                    <span id="heroDate">📅 Today</span>
-                </div>
-                <button class="read-more" data-page="articles">Read Articles →</button>
-            </div>
-        </section>
-
-        <div class="main-content">
-            <section class="articles-preview">
-                <h2 style="text-align: center; font-size: 2.5rem; margin-bottom: 2rem;">Latest Articles</h2>
-                <p style="text-align: center; color: #666; margin-bottom: 3rem;">Stay updated with the latest news and stories</p>
-                
-                <div class="articles-grid" id="homeArticlesGrid">
-                    <div class="loading">Loading articles...</div>
-                </div>
-
-                <div style="text-align: center; margin-top: 2rem;">
-                    <button class="read-more" data-page="articles" style="background: #000; color: white;">View All Articles →</button>
-                </div>
-            </section>
-        </div>
-    </div>
-
-    <!-- Articles Page -->
-    <div id="articles" class="page">
-        <div class="main-content">
-            <div class="articles-header">
-                <h2>All Articles</h2>
-                <p>Explore our collection of stories, news, and insights</p>
-            </div>
-
-            <div class="search-filter">
-                <div class="search-box">
-                    <input type="text" class="search-input" id="searchInput" placeholder="Search articles...">
-                </div>
-                
-                <div class="category-filters">
-                    <span class="filter-label">🔽 Filter by Category</span>
-                    <a class="category-filter active" data-category="all">All</a>
-                    <a class="category-filter" data-category="news">News</a>
-                    <a class="category-filter" data-category="sports">Sports</a>
-                    <a class="category-filter" data-category="arts">Arts & Culture</a>
-                    <a class="category-filter" data-category="academics">Academics</a>
-                    <a class="category-filter" data-category="opinion">Opinion</a>
-                </div>
-            </div>
-
-            <p id="articleCount" style="color: #666; margin-bottom: 2rem;">Loading...</p>
-
->>>>>>> 1c31917e
             <div class="articles-grid" id="articlesGrid">
-                <div class="loading">Loading articles...</div>
+                <div class="article-card" data-category="news">
+                    <div class="article-image">📰</div>
+                    <div class="article-content">
+                        <span class="article-category">News</span>
+                        <h3 class="article-title">School Spirit Week Breaks Participation Records</h3>
+                        <p class="article-excerpt">This year's Spirit Week saw unprecedented student engagement with over 90% participation across all grades</p>
+                        <div class="article-meta">
+                            <span>By Mike Rodriguez</span>
+                            <span>Jan 14, 2024</span>
+                        </div>
+                    </div>
+                </div>
+
+                <div class="article-card" data-category="sports">
+                    <div class="article-image basketball"></div>
+                    <div class="article-content">
+                        <span class="article-category">Sports</span>
+                        <h3 class="article-title">Varsity Basketball Team Advances to State Championships</h3>
+                        <p class="article-excerpt">After a stunning 78-65 victory over Central High, our Eagles are heading to the state tournament for the first time in five years</p>
+                        <div class="article-meta">
+                            <span>By Sarah Johnson</span>
+                            <span>Jan 12, 2024</span>
+                        </div>
+                    </div>
+                </div>
+
+                <div class="article-card" data-category="arts">
+                    <div class="article-image">🎭</div>
+                    <div class="article-content">
+                        <span class="article-category">Arts & Culture</span>
+                        <h3 class="article-title">Fall Drama Production Showcases Student Talent</h3>
+                        <p class="article-excerpt">The fall production showcases exceptional student talent and months of dedicated preparation</p>
+                        <div class="article-meta">
+                            <span>By Jordan Martinez</span>
+                            <span>Jan 9, 2024</span>
+                        </div>
+                    </div>
+                </div>
             </div>
         </div>
     </div>
-<<<<<<< HEAD
-=======
-
-    <!-- Archives Page -->
-    <div id="archives" class="page">
-        <div class="main-content">
-            <div class="articles-header">
-                <h2>📁 Archives</h2>
-                <p>Browse our collection of past articles and interviews</p>
-            </div>
-
-            <div class="breadcrumb" id="archiveBreadcrumb">
-                <span class="breadcrumb-item current">Old Articles</span>
-            </div>
-
-            <div class="file-browser" id="archiveBrowser">
-                <div class="loading">Loading archives...</div>
-            </div>
-        </div>
-    </div>
->>>>>>> 1c31917e
 
     <!-- About Page -->
     <div id="about" class="page">
@@ -1614,159 +689,35 @@
                     <div class="form-group">
                         <label for="loginPassword">Password</label>
                         <input type="password" id="loginPassword" required placeholder="Enter password">
-<<<<<<< HEAD
-                    </div>
-                    <button type="submit" class="btn btn-primary" style="width: 100%;">Login</button>
-                </form>
-            </div>
-        </div>
-    </div>
-
-    <!-- Admin Page -->
-    <div id="admin" class="page">
-        <div class="main-content">
-            <div class="articles-header">
-                <h2>Admin Dashboard</h2>
-                <p id="adminWelcome">Manage articles and users</p>
-            </div>
-
-            <div class="tabs">
-                <div class="tab active" data-tab="articles">📰 Articles</div>
-                <div class="tab hidden" id="usersTab" data-tab="users">👥 Users</div>
-            </div>
-
-            <!-- Articles Tab -->
-            <div id="articlesTab" class="tab-content">
-                <div class="admin-panel">
-                    <h3 style="margin-bottom: 1.5rem;">Add New Article</h3>
-                    <form id="articleForm">
-                        <div class="form-group">
-=======
-                    </div>
-                    <button type="submit" class="btn btn-primary" style="width: 100%;">Login</button>
-                </form>
-            </div>
-        </div>
-    </div>
-
-    <!-- Admin Page -->
-    <div id="admin" class="page">
-        <div class="main-content">
-            <div class="articles-header">
-                <h2>Admin Dashboard</h2>
-                <p id="adminWelcome">Manage articles and users</p>
-            </div>
-
-            <div class="tabs">
-                <div class="tab active" data-tab="articles">📰 Articles</div>
-                <div class="tab hidden" id="usersTab" data-tab="users">👥 Users</div>
-            </div>
-
-            <!-- Articles Tab -->
-            <div id="articlesTab" class="tab-content">
-                <div class="admin-panel">
-                    <h3 style="margin-bottom: 1.5rem;">Add New Article</h3>
-                    
-                    <!-- PDF Upload Section -->
-                    <div class="pdf-upload-section">
-                        <h4>📄 Upload Article from PDF</h4>
-                        <p>Upload a PDF file and we'll extract the text for you automatically</p>
-                        <input type="file" id="pdfUpload" accept=".pdf">
-                        <button type="button" id="extractPdfBtn" class="btn btn-secondary">Extract from PDF</button>
-                        <div id="pdfStatus"></div>
-                    </div>
-
-                    <div class="divider">OR ENTER MANUALLY</div>
-
-                    <!-- Manual Article Form -->
-                    <form id="articleForm">
-                        <div class="form-group">
-                            <label for="articleTitle">Article Title *</label>
-                            <input type="text" id="articleTitle" required placeholder="Enter article title">
-                        </div>
-
-                        <div class="form-group">
->>>>>>> 1c31917e
-                            <label for="articleCategory">Category *</label>
-                            <select id="articleCategory" required>
-                                <option value="news">News</option>
-                                <option value="sports">Sports</option>
-                                <option value="arts">Arts & Culture</option>
-                                <option value="academics">Academics</option>
-                                <option value="opinion">Opinion</option>
-                            </select>
-                        </div>
-
-                        <div class="form-group">
-                            <label for="articleExcerpt">Excerpt *</label>
-                            <textarea id="articleExcerpt" required placeholder="Brief summary (1-2 sentences)"></textarea>
-                        </div>
-
-                        <div class="form-group">
-                            <label for="articleContent">Full Content *</label>
-<<<<<<< HEAD
-                            <textarea id="articleContent" required placeholder="Full article content"></textarea>
-=======
-                            <textarea id="articleContent" required placeholder="Full article content" style="min-height: 250px;"></textarea>
->>>>>>> 1c31917e
-                        </div>
-
-                        <div class="form-group">
-                            <div class="checkbox-group">
-                                <input type="checkbox" id="articleFeatured">
-                                <label for="articleFeatured" style="margin: 0;">Feature on homepage</label>
-                            </div>
-                        </div>
-
-                        <button type="submit" class="btn btn-primary">Publish Article</button>
-                    </form>
-                </div>
-
-                <div class="admin-panel">
-                    <h3 style="margin-bottom: 1.5rem;">Published Articles</h3>
-                    <div id="articleList" class="article-list">
-                        <div class="loading">Loading articles...</div>
-                    </div>
-                </div>
-            </div>
-
-            <!-- Users Tab -->
-            <div id="usersTabContent" class="tab-content hidden">
-                <div class="alert alert-info">
-                    <strong>User Management</strong><br>
-                    Manage user roles and permissions. Use Firebase Console to create users.
-                </div>
-
-                <div class="admin-panel">
-                    <h3 style="margin-bottom: 1.5rem;">All Users</h3>
-                    <div id="userList">
-                        <div class="loading">Loading users...</div>
-                    </div>
-                </div>
-            </div>
-<<<<<<< HEAD
-=======
-        </div>
-    </div>
-
-    <!-- Article Modal -->
-    <div id="articleModal" class="modal">
-        <div class="modal-content">
-            <div class="modal-header">
-                <div style="flex: 1;">
-                    <span class="modal-category" id="modalCategory"></span>
-                    <h2 class="modal-title" id="modalTitle"></h2>
-                </div>
-                <button class="modal-close" id="modalClose">×</button>
-            </div>
-            <div class="modal-body">
-                <div class="modal-meta">
-                    <span id="modalAuthor">👤 By Author</span>
-                    <span id="modalDate">📅 Date</span>
-                </div>
-                <div class="modal-article-content" id="modalContent"></div>
-            </div>
->>>>>>> 1c31917e
+                    </div>
+                    <div class="value-card">
+                        <div class="value-icon">👩‍📝</div>
+                        <h3>Emma Rodriguez</h3>
+                        <p>News Editor</p>
+                    </div>
+                </div>
+            </section>
+
+            <section style="background: #f9fafb; padding: 3rem 2rem; border-radius: 12px; text-align: center;">
+                <h2 style="font-size: 2rem; margin-bottom: 2rem;">Awards & Recognition</h2>
+                <div class="values-grid">
+                    <div class="value-card">
+                        <div class="value-icon">🏆</div>
+                        <h3>Best School Newspaper</h3>
+                        <p>State High School Journalism Association 2023</p>
+                    </div>
+                    <div class="value-card">
+                        <div class="value-icon">📰</div>
+                        <h3>Excellence in Writing</h3>
+                        <p>Regional Press Club Award 2023</p>
+                    </div>
+                    <div class="value-card">
+                        <div class="value-icon">👥</div>
+                        <h3>Community Impact</h3>
+                        <p>School District Recognition 2023</p>
+                    </div>
+                </div>
+            </section>
         </div>
     </div>
 
@@ -1794,1241 +745,73 @@
         </div>
     </footer>
 
-<<<<<<< HEAD
-=======
-    <!-- PDF.js Library -->
-    <script src="https://cdnjs.cloudflare.com/ajax/libs/pdf.js/3.11.174/pdf.min.js"></script>
     <script>
-        if (typeof pdfjsLib !== 'undefined') {
-            pdfjsLib.GlobalWorkerOptions.workerSrc = 'https://cdnjs.cloudflare.com/ajax/libs/pdf.js/3.11.174/pdf.worker.min.js';
-        }
-    </script>
-
->>>>>>> 1c31917e
-    <!-- Firebase SDK -->
-    <script type="module">
-        import { initializeApp } from 'https://www.gstatic.com/firebasejs/10.7.1/firebase-app.js';
-        import { getAuth, signInWithEmailAndPassword, signOut, onAuthStateChanged } from 'https://www.gstatic.com/firebasejs/10.7.1/firebase-auth.js';
-        import { getFirestore, collection, addDoc, getDocs, deleteDoc, doc, query, orderBy, where, updateDoc } from 'https://www.gstatic.com/firebasejs/10.7.1/firebase-firestore.js';
-
-<<<<<<< HEAD
-        // ============================================
-        // FIREBASE CONFIGURATION
-        // ============================================
-=======
-        // Firebase Configuration
->>>>>>> 1c31917e
-        const firebaseConfig = {
-            apiKey: "AIzaSyAgD8oHQ2MHoKD3B60pNi_giKO9lcft4Gs",
-            authDomain: "bulldoginquirer.firebaseapp.com",
-            projectId: "bulldoginquirer",
-            storageBucket: "bulldoginquirer.firebasestorage.app",
-            messagingSenderId: "69389144325",
-            appId: "1:69389144325:web:fdcf8ef7eeeaa46280276c",
-            measurementId: "G-EFESP30LZX"
-        };
-<<<<<<< HEAD
-        // ============================================
-=======
->>>>>>> 1c31917e
-
-        // Initialize Firebase
-        let app, auth, db;
-        let currentUser = null;
-        let currentUserData = null;
-        let allArticles = [];
-        let allUsers = [];
-<<<<<<< HEAD
-=======
-        let archiveIndex = null;
-        let currentArchivePath = [];
->>>>>>> 1c31917e
-        let currentFilter = 'all';
-        let currentSearch = '';
-
-        try {
-            app = initializeApp(firebaseConfig);
-            auth = getAuth(app);
-            db = getFirestore(app);
-            console.log('Firebase initialized successfully');
-        } catch (error) {
-            console.error('Firebase initialization error:', error);
-            alert('Error connecting to database. Please check your internet connection.');
-        }
-
-        // Initialize app
-        function init() {
-            setupEventListeners();
-            setupAuthListener();
-<<<<<<< HEAD
-=======
-            loadArchiveIndex();
->>>>>>> 1c31917e
-        }
-
-        // Setup authentication listener
-        function setupAuthListener() {
-            if (!auth) return;
-<<<<<<< HEAD
+        // Navigation functionality
+        function showPage(pageId) {
+            // Hide all pages
+            document.querySelectorAll('.page').forEach(page => {
+                page.classList.remove('active');
+            });
             
-            onAuthStateChanged(auth, async (user) => {
-                if (user) {
-                    currentUser = user;
-                    await loadUserData(user.uid);
-                    await loadArticles();
-                    await loadUsers();
-                    updateUIForUser();
-                    renderHomePage();
-                    renderArticlesPage();
+            // Show selected page
+            document.getElementById(pageId).classList.add('active');
+            
+            // Update navigation
+            document.querySelectorAll('.nav-link').forEach(link => {
+                link.classList.remove('active');
+            });
+            event.target.classList.add('active');
+            
+            // Scroll to top
+            window.scrollTo(0, 0);
+        }
+
+        // Search functionality
+        function searchArticles() {
+            const searchTerm = event.target.value.toLowerCase();
+            const articles = document.querySelectorAll('#articlesGrid .article-card');
+            
+            articles.forEach(article => {
+                const title = article.querySelector('.article-title').textContent.toLowerCase();
+                const excerpt = article.querySelector('.article-excerpt').textContent.toLowerCase();
+                
+                if (title.includes(searchTerm) || excerpt.includes(searchTerm)) {
+                    article.style.display = 'block';
                 } else {
-                    currentUser = null;
-                    currentUserData = null;
-                    await loadArticles();
-                    updateUIForUser();
-                    renderHomePage();
-                    renderArticlesPage();
+                    article.style.display = 'none';
                 }
             });
         }
 
-        // Load user data from Firestore
-        async function loadUserData(uid) {
-            try {
-                const usersRef = collection(db, 'users');
-                const q = query(usersRef, where('uid', '==', uid));
-                const snapshot = await getDocs(q);
-                
-                if (!snapshot.empty) {
-                    currentUserData = { id: snapshot.docs[0].id, ...snapshot.docs[0].data() };
+        // Filter functionality
+        function filterArticles(category) {
+            const articles = document.querySelectorAll('#articlesGrid .article-card');
+            
+            // Update active filter
+            document.querySelectorAll('.category-filter').forEach(filter => {
+                filter.classList.remove('active');
+            });
+            event.target.classList.add('active');
+            
+            // Filter articles
+            articles.forEach(article => {
+                if (category === 'all' || article.dataset.category === category) {
+                    article.style.display = 'block';
+                } else {
+                    article.style.display = 'none';
                 }
-            } catch (error) {
-                console.error('Error loading user data:', error);
-            }
-        }
-
-        // Load articles from Firestore
-        async function loadArticles() {
-            try {
-                const articlesRef = collection(db, 'articles');
-                const q = query(articlesRef, orderBy('timestamp', 'desc'));
-                const snapshot = await getDocs(q);
-                
-                allArticles = snapshot.docs.map(doc => ({
-                    id: doc.id,
-                    ...doc.data()
-                }));
-            } catch (error) {
-                console.error('Error loading articles:', error);
-                allArticles = [];
-            }
-        }
-
-        // Load users from Firestore
-        async function loadUsers() {
-            if (!currentUserData || currentUserData.role !== 'admin') return;
-            
-            try {
-                const usersRef = collection(db, 'users');
-                const snapshot = await getDocs(usersRef);
-                
-                allUsers = snapshot.docs.map(doc => ({
-                    id: doc.id,
-                    ...doc.data()
-                }));
-            } catch (error) {
-                console.error('Error loading users:', error);
-                allUsers = [];
-            }
-        }
-
-        // Setup event listeners
-        function setupEventListeners() {
-            // Navigation
-            document.querySelectorAll('.nav-link').forEach(link => {
-                link.addEventListener('click', (e) => {
+            });
+        }
+
+        // Add some interactive effects
+        document.addEventListener('DOMContentLoaded', function() {
+            // Add click handlers for navigation
+            document.querySelectorAll('.nav a').forEach(link => {
+                link.addEventListener('click', function(e) {
                     e.preventDefault();
-                    const page = link.dataset.page;
-                    
-                    if (page === 'admin' && !currentUser) {
-                        showPage('login');
-                        return;
-                    }
-                    
-                    if (page === 'admin') {
-                        renderAdminPage();
-                    }
-                    
-                    showPage(page);
                 });
             });
-
-            // Read more buttons
-            document.querySelectorAll('[data-page]').forEach(btn => {
-                if (!btn.classList.contains('nav-link')) {
-                    btn.addEventListener('click', (e) => {
-                        e.preventDefault();
-                        showPage(btn.dataset.page);
-                    });
-                }
-            });
-
-            // Login nav button
-            document.getElementById('loginNavBtn').addEventListener('click', () => {
-                showPage('login');
-            });
-
-            // Logout button
-            document.getElementById('logoutBtn').addEventListener('click', handleLogout);
-
-            // Login form
-            document.getElementById('loginForm').addEventListener('submit', handleLogin);
-
-            // Search
-            document.getElementById('searchInput').addEventListener('input', (e) => {
-                currentSearch = e.target.value.toLowerCase();
-                renderArticlesPage();
-            });
-
-            // Category filters
-            document.querySelectorAll('.category-filter').forEach(filter => {
-                filter.addEventListener('click', (e) => {
-                    e.preventDefault();
-                    document.querySelectorAll('.category-filter').forEach(f => f.classList.remove('active'));
-                    filter.classList.add('active');
-                    currentFilter = filter.dataset.category;
-                    renderArticlesPage();
-                });
-            });
-
-            // Article form
-            document.getElementById('articleForm').addEventListener('submit', handleArticleSubmit);
-
-            // Tabs
-            document.querySelectorAll('.tab').forEach(tab => {
-                tab.addEventListener('click', () => {
-                    document.querySelectorAll('.tab').forEach(t => t.classList.remove('active'));
-                    tab.classList.add('active');
-                    
-                    const tabName = tab.dataset.tab;
-                    document.querySelectorAll('.tab-content').forEach(content => {
-                        content.classList.add('hidden');
-                    });
-                    
-                    if (tabName === 'articles') {
-                        document.getElementById('articlesTab').classList.remove('hidden');
-                    } else if (tabName === 'users') {
-                        document.getElementById('usersTabContent').classList.remove('hidden');
-                    }
-                });
-            });
-        }
-
-        // Handle login
-        async function handleLogin(e) {
-            e.preventDefault();
-            
-            const email = document.getElementById('loginEmail').value;
-            const password = document.getElementById('loginPassword').value;
-            const errorDiv = document.getElementById('loginError');
-
-            try {
-                await signInWithEmailAndPassword(auth, email, password);
-                document.getElementById('loginForm').reset();
-                errorDiv.classList.add('hidden');
-                showPage('admin');
-            } catch (error) {
-                console.error('Login error:', error);
-                errorDiv.textContent = 'Invalid email or password';
-                errorDiv.classList.remove('hidden');
-            }
-        }
-
-        // Handle logout
-        async function handleLogout() {
-            try {
-                await signOut(auth);
-                showPage('home');
-                alert('You have been logged out');
-            } catch (error) {
-                console.error('Logout error:', error);
-                alert('Error logging out');
-            }
-        }
-
-        // Update UI based on current user
-        function updateUIForUser() {
-            const loginBtn = document.getElementById('loginNavBtn');
-            const userDisplay = document.getElementById('userDisplay');
-            const userBadge = document.getElementById('userBadge');
-            const adminNavLink = document.getElementById('adminNavLink');
-            const usersTab = document.getElementById('usersTab');
-
-            if (currentUser && currentUserData) {
-                loginBtn.classList.add('hidden');
-                userDisplay.classList.remove('hidden');
-                
-                const roleEmoji = currentUserData.role === 'admin' ? '👑' : currentUserData.role === 'writer' ? '✍️' : '👤';
-                userBadge.textContent = `${roleEmoji} ${currentUserData.fullName}`;
-                userBadge.className = `user-badge ${currentUserData.role}`;
-                
-                if (currentUserData.role === 'admin' || currentUserData.role === 'writer') {
-                    adminNavLink.classList.remove('hidden');
-                    
-                    if (currentUserData.role === 'admin') {
-                        usersTab.classList.remove('hidden');
-                    } else {
-                        usersTab.classList.add('hidden');
-                    }
-                } else {
-                    adminNavLink.classList.add('hidden');
-                }
-            } else {
-                loginBtn.classList.remove('hidden');
-                userDisplay.classList.add('hidden');
-                adminNavLink.classList.add('hidden');
-            }
-        }
-
-        // Show page
-        function showPage(pageId) {
-            document.querySelectorAll('.page').forEach(page => page.classList.remove('active'));
-            document.getElementById(pageId).classList.add('active');
-            
-            document.querySelectorAll('.nav-link').forEach(link => link.classList.remove('active'));
-            const activeLink = document.querySelector(`[data-page="${pageId}"]`);
-            if (activeLink) activeLink.classList.add('active');
-            
-            window.scrollTo(0, 0);
-        }
-
-        // Render home page
-        function renderHomePage() {
-            const featured = allArticles.find(a => a.featured) || allArticles[0];
-            
-            if (featured) {
-                document.getElementById('heroTitle').textContent = featured.title;
-                document.getElementById('heroExcerpt').textContent = featured.excerpt;
-                document.getElementById('heroAuthor').textContent = `👤 By ${featured.authorName}`;
-                document.getElementById('heroDate').textContent = `📅 ${formatDate(featured.date)}`;
-            }
-
-            const grid = document.getElementById('homeArticlesGrid');
-            const latestArticles = allArticles.slice(0, 3);
-            
-            if (latestArticles.length === 0) {
-                grid.innerHTML = '<div class="loading">No articles yet. Login as admin or writer to add articles!</div>';
-                return;
-            }
-
-            grid.innerHTML = latestArticles.map(article => createArticleCard(article)).join('');
-        }
-
-        // Render articles page
-        function renderArticlesPage() {
-            let filtered = allArticles;
-
-            if (currentFilter !== 'all') {
-                filtered = filtered.filter(a => a.category === currentFilter);
-            }
-
-            if (currentSearch) {
-                filtered = filtered.filter(a => 
-                    a.title.toLowerCase().includes(currentSearch) ||
-                    a.excerpt.toLowerCase().includes(currentSearch) ||
-                    a.content.toLowerCase().includes(currentSearch)
-                );
-            }
-
-            document.getElementById('articleCount').textContent = `Showing ${filtered.length} article${filtered.length !== 1 ? 's' : ''}`;
-
-            const grid = document.getElementById('articlesGrid');
-            if (filtered.length === 0) {
-                grid.innerHTML = '<div class="loading">No articles found.</div>';
-                return;
-            }
-
-            grid.innerHTML = filtered.map(article => createArticleCard(article)).join('');
-        }
-
-        // Create article card HTML
-        function createArticleCard(article) {
-            const icon = getCategoryIcon(article.category);
-            return `
-                <div class="article-card">
-                    <div class="article-image">${icon}</div>
-                    <div class="article-content">
-                        <span class="article-category">${article.category}</span>
-                        <h3 class="article-title">${article.title}</h3>
-                        <p class="article-excerpt">${article.excerpt}</p>
-                        <div class="article-meta">
-                            <span>By ${article.authorName}</span>
-                            <span>${formatDate(article.date)}</span>
-                        </div>
-                    </div>
-                </div>
-            `;
-        }
-
-        // Get category icon
-        function getCategoryIcon(category) {
-            const icons = {
-                news: '📰',
-                sports: '🏀',
-                arts: '🎭',
-                academics: '📚',
-                opinion: '💭'
-            };
-            return icons[category] || '📰';
-        }
-
-        // Format date
-        function formatDate(dateString) {
-            const date = new Date(dateString);
-            return date.toLocaleDateString('en-US', { month: 'short', day: 'numeric', year: 'numeric' });
-        }
-
-        // Render admin page
-        function renderAdminPage() {
-            if (!currentUserData) return;
-
-            const welcomeText = document.getElementById('adminWelcome');
-            welcomeText.textContent = currentUserData.role === 'admin' 
-                ? 'Full admin access - Manage all articles and users' 
-                : 'Writer access - Create and manage your own articles';
-
-            renderArticleList();
-            
-            if (currentUserData.role === 'admin') {
-                renderUserList();
-            }
-        }
-
-        // Render article list
-        function renderArticleList() {
-            const list = document.getElementById('articleList');
-            
-            let articlesToShow = allArticles;
-            
-            if (currentUserData.role === 'writer') {
-                articlesToShow = allArticles.filter(a => a.authorUid === currentUser.uid);
-            }
-            
-            if (articlesToShow.length === 0) {
-                list.innerHTML = '<div class="loading">No articles published yet.</div>';
-                return;
-            }
-
-            list.innerHTML = articlesToShow.map(article => {
-                const canEdit = currentUserData.role === 'admin' || article.authorUid === currentUser.uid;
-                
-                return `
-                    <div class="article-list-item">
-                        <div class="article-list-info">
-                            <h4>${article.title} ${article.featured ? '<span style="color: #dc2626;">★</span>' : ''}</h4>
-                            <p>${article.category} • ${article.authorName} • ${formatDate(article.date)}</p>
-                        </div>
-                        <div class="article-actions">
-                            ${canEdit ? `<button class="btn btn-danger" onclick="window.deleteArticle('${article.id}')">Delete</button>` : ''}
-                        </div>
-                    </div>
-                `;
-            }).join('');
-        }
-
-        // Render user list
-        function renderUserList() {
-            const list = document.getElementById('userList');
-            
-            if (allUsers.length === 0) {
-                list.innerHTML = '<div class="loading">No users found. Create users in Firebase Console.</div>';
-                return;
-            }
-
-            list.innerHTML = allUsers.map(user => `
-                <div class="user-list-item">
-                    <div class="user-list-info">
-                        <h4>${user.fullName} ${user.uid === currentUser.uid ? '(You)' : ''}</h4>
-                        <p>${user.email} • ${user.role}</p>
-                    </div>
-                </div>
-            `).join('');
-        }
-
-        // Handle article submission
-        async function handleArticleSubmit(e) {
-            e.preventDefault();
-
-            if (!currentUser || !currentUserData || (currentUserData.role !== 'admin' && currentUserData.role !== 'writer')) {
-                alert('You do not have permission to create articles');
-                return;
-            }
-
-            const article = {
-                title: document.getElementById('articleTitle').value,
-                category: document.getElementById('articleCategory').value,
-                authorUid: currentUser.uid,
-                authorName: currentUserData.fullName,
-                date: new Date().toISOString().split('T')[0],
-                excerpt: document.getElementById('articleExcerpt').value,
-                content: document.getElementById('articleContent').value,
-                featured: document.getElementById('articleFeatured').checked,
-                timestamp: new Date()
-            };
-
-            try {
-                // If marking as featured, unfeature other articles
-                if (article.featured) {
-                    for (const existingArticle of allArticles) {
-                        if (existingArticle.featured) {
-                            await updateDoc(doc(db, 'articles', existingArticle.id), { featured: false });
-                        }
-                    }
-                }
-
-                await addDoc(collection(db, 'articles'), article);
-                
-                document.getElementById('articleForm').reset();
-                
-                await loadArticles();
-                renderHomePage();
-                renderArticlesPage();
-                renderArticleList();
-                
-                alert('Article published successfully!');
-            } catch (error) {
-                console.error('Error saving article:', error);
-                alert('Error publishing article. Please try again.');
-            }
-        }
-
-=======
-            
-            onAuthStateChanged(auth, async (user) => {
-                if (user) {
-                    currentUser = user;
-                    await loadUserData(user.uid);
-                    await loadArticles();
-                    await loadUsers();
-                    updateUIForUser();
-                    renderHomePage();
-                    renderArticlesPage();
-                } else {
-                    currentUser = null;
-                    currentUserData = null;
-                    await loadArticles();
-                    updateUIForUser();
-                    renderHomePage();
-                    renderArticlesPage();
-                }
-            });
-        }
-
-        // Load user data from Firestore
-        async function loadUserData(uid) {
-            try {
-                const usersRef = collection(db, 'users');
-                const q = query(usersRef, where('uid', '==', uid));
-                const snapshot = await getDocs(q);
-                
-                if (!snapshot.empty) {
-                    currentUserData = { id: snapshot.docs[0].id, ...snapshot.docs[0].data() };
-                }
-            } catch (error) {
-                console.error('Error loading user data:', error);
-            }
-        }
-
-        // Load articles from Firestore
-        async function loadArticles() {
-            try {
-                const articlesRef = collection(db, 'articles');
-                const q = query(articlesRef, orderBy('timestamp', 'desc'));
-                const snapshot = await getDocs(q);
-                
-                allArticles = snapshot.docs.map(doc => ({
-                    id: doc.id,
-                    ...doc.data()
-                }));
-            } catch (error) {
-                console.error('Error loading articles:', error);
-                allArticles = [];
-            }
-        }
-
-        // Load users from Firestore
-        async function loadUsers() {
-            if (!currentUserData || currentUserData.role !== 'admin') return;
-            
-            try {
-                const usersRef = collection(db, 'users');
-                const snapshot = await getDocs(usersRef);
-                
-                allUsers = snapshot.docs.map(doc => ({
-                    id: doc.id,
-                    ...doc.data()
-                }));
-            } catch (error) {
-                console.error('Error loading users:', error);
-                allUsers = [];
-            }
-        }
-
-        // Load archive index from JSON file
-        async function loadArchiveIndex() {
-            try {
-                const response = await fetch('/archive-index.json');
-                if (response.ok) {
-                    archiveIndex = await response.json();
-                    renderArchivesPage();
-                } else {
-                    archiveIndex = null;
-                    renderArchivesPage();
-                }
-            } catch (error) {
-                console.error('Error loading archive index:', error);
-                archiveIndex = null;
-                renderArchivesPage();
-            }
-        }
-
-        // Render archives page
-        function renderArchivesPage() {
-            const browserDiv = document.getElementById('archiveBrowser');
-            
-            if (!archiveIndex) {
-                browserDiv.innerHTML = `
-                    <div class="loading">
-                        <p>No archives available yet.</p>
-                        <p style="margin-top: 1rem; color: #666;">Archive files will appear here once uploaded.</p>
-                    </div>
-                `;
-                return;
-            }
-            
-            // Navigate to current path
-            let currentNode = archiveIndex;
-            for (const pathPart of currentArchivePath) {
-                currentNode = currentNode.children.find(c => c.name === pathPart);
-                if (!currentNode) {
-                    currentArchivePath = [];
-                    currentNode = archiveIndex;
-                    break;
-                }
-            }
-            
-            // Render breadcrumb
-            renderArchiveBreadcrumb();
-            
-            // Render current directory
-            if (!currentNode.children || currentNode.children.length === 0) {
-                browserDiv.innerHTML = '<div class="loading">This folder is empty.</div>';
-                return;
-            }
-            
-            browserDiv.innerHTML = currentNode.children.map(item => {
-                if (item.type === 'folder') {
-                    return `
-                        <div class="file-item" data-type="folder" data-name="${item.name}">
-                            <div class="file-icon folder">📁</div>
-                            <div class="file-info">
-                                <div class="file-name">${item.name}</div>
-                                <div class="file-meta">Folder</div>
-                            </div>
-                        </div>
-                    `;
-                } else {
-                    const isDocx = item.name.endsWith('.docx') || item.name.endsWith('.doc');
-                    const isPdf = item.name.endsWith('.pdf');
-                    const icon = isPdf ? '📕' : '📄';
-                    const iconClass = isPdf ? 'pdf' : 'document';
-                    const filePath = item.path;
-                    
-                    return `
-                        <div class="file-item" data-type="file">
-                            <div class="file-icon ${iconClass}">${icon}</div>
-                            <div class="file-info">
-                                <div class="file-name">${item.name}</div>
-                                <div class="file-meta">${isPdf ? 'PDF Document' : 'Word Document'}</div>
-                            </div>
-                            <button class="download-btn" data-path="/${filePath}" data-name="${item.name}">
-                                Download
-                            </button>
-                        </div>
-                    `;
-                }
-            }).join('');
-            
-            // Attach event listeners
-            document.querySelectorAll('.file-item[data-type="folder"]').forEach(folder => {
-                folder.addEventListener('click', () => {
-                    currentArchivePath.push(folder.dataset.name);
-                    renderArchivesPage();
-                });
-            });
-            
-            document.querySelectorAll('.download-btn').forEach(btn => {
-                btn.addEventListener('click', (e) => {
-                    e.stopPropagation();
-                    const path = btn.dataset.path;
-                    const name = btn.dataset.name;
-                    downloadFile(path, name);
-                });
-            });
-        }
-
-        // Render archive breadcrumb
-        function renderArchiveBreadcrumb() {
-            const breadcrumbDiv = document.getElementById('archiveBreadcrumb');
-            let html = '<span class="breadcrumb-item" data-index="-1">Old Articles</span>';
-            
-            for (let i = 0; i < currentArchivePath.length; i++) {
-                html += ` <span>›</span> <span class="breadcrumb-item ${i === currentArchivePath.length - 1 ? 'current' : ''}" data-index="${i}">${currentArchivePath[i]}</span>`;
-            }
-            
-            breadcrumbDiv.innerHTML = html;
-            
-            // Attach click listeners
-            document.querySelectorAll('.breadcrumb-item').forEach(item => {
-                if (!item.classList.contains('current')) {
-                    item.addEventListener('click', () => {
-                        const index = parseInt(item.dataset.index);
-                        if (index === -1) {
-                            currentArchivePath = [];
-                        } else {
-                            currentArchivePath = currentArchivePath.slice(0, index + 1);
-                        }
-                        renderArchivesPage();
-                    });
-                }
-            });
-        }
-
-        // Download file
-        function downloadFile(path, filename) {
-            const a = document.createElement('a');
-            a.href = path;
-            a.download = filename;
-            a.target = '_blank';
-            document.body.appendChild(a);
-            a.click();
-            document.body.removeChild(a);
-        }
-
-        // Setup event listeners
-        function setupEventListeners() {
-            // Navigation
-            document.querySelectorAll('.nav-link').forEach(link => {
-                link.addEventListener('click', (e) => {
-                    e.preventDefault();
-                    const page = link.dataset.page;
-                    
-                    if (page === 'admin' && !currentUser) {
-                        showPage('login');
-                        return;
-                    }
-                    
-                    if (page === 'admin') {
-                        renderAdminPage();
-                    }
-                    
-                    if (page === 'archives') {
-                        currentArchivePath = [];
-                        renderArchivesPage();
-                    }
-                    
-                    showPage(page);
-                });
-            });
-
-            // Read more buttons
-            document.querySelectorAll('[data-page]').forEach(btn => {
-                if (!btn.classList.contains('nav-link')) {
-                    btn.addEventListener('click', (e) => {
-                        e.preventDefault();
-                        showPage(btn.dataset.page);
-                    });
-                }
-            });
-
-            // Login nav button
-            document.getElementById('loginNavBtn').addEventListener('click', () => {
-                showPage('login');
-            });
-
-            // Logout button
-            document.getElementById('logoutBtn').addEventListener('click', handleLogout);
-
-            // Login form
-            document.getElementById('loginForm').addEventListener('submit', handleLogin);
-
-            // Search
-            document.getElementById('searchInput').addEventListener('input', (e) => {
-                currentSearch = e.target.value.toLowerCase();
-                renderArticlesPage();
-            });
-
-            // Category filters
-            document.querySelectorAll('.category-filter').forEach(filter => {
-                filter.addEventListener('click', (e) => {
-                    e.preventDefault();
-                    document.querySelectorAll('.category-filter').forEach(f => f.classList.remove('active'));
-                    filter.classList.add('active');
-                    currentFilter = filter.dataset.category;
-                    renderArticlesPage();
-                });
-            });
-
-            // Article form
-            document.getElementById('articleForm').addEventListener('submit', handleArticleSubmit);
-
-            // PDF Upload
-            document.getElementById('extractPdfBtn').addEventListener('click', handlePdfExtraction);
-
-            // Tabs
-            document.querySelectorAll('.tab').forEach(tab => {
-                tab.addEventListener('click', () => {
-                    document.querySelectorAll('.tab').forEach(t => t.classList.remove('active'));
-                    tab.classList.add('active');
-                    
-                    const tabName = tab.dataset.tab;
-                    document.querySelectorAll('.tab-content').forEach(content => {
-                        content.classList.add('hidden');
-                    });
-                    
-                    if (tabName === 'articles') {
-                        document.getElementById('articlesTab').classList.remove('hidden');
-                    } else if (tabName === 'users') {
-                        document.getElementById('usersTabContent').classList.remove('hidden');
-                    }
-                });
-            });
-
-            // Modal close
-            document.getElementById('modalClose').addEventListener('click', closeModal);
-            document.getElementById('articleModal').addEventListener('click', (e) => {
-                if (e.target.id === 'articleModal') {
-                    closeModal();
-                }
-            });
-        }
-
-        // Open article modal
-        function openArticleModal(article) {
-            const modal = document.getElementById('articleModal');
-            document.getElementById('modalCategory').textContent = article.category;
-            document.getElementById('modalTitle').textContent = article.title;
-            document.getElementById('modalAuthor').textContent = `👤 By ${article.authorName}`;
-            document.getElementById('modalDate').textContent = `📅 ${formatDate(article.date)}`;
-            document.getElementById('modalContent').textContent = article.content;
-            
-            modal.classList.add('active');
-            document.body.style.overflow = 'hidden';
-        }
-
-        // Close modal
-        function closeModal() {
-            const modal = document.getElementById('articleModal');
-            modal.classList.remove('active');
-            document.body.style.overflow = '';
-        }
-
-        // Handle PDF extraction
-        async function handlePdfExtraction() {
-            const fileInput = document.getElementById('pdfUpload');
-            const statusDiv = document.getElementById('pdfStatus');
-            const file = fileInput.files[0];
-
-            if (!file) {
-                statusDiv.textContent = '⚠️ Please select a PDF file first';
-                statusDiv.style.color = '#dc2626';
-                return;
-            }
-
-            if (file.type !== 'application/pdf') {
-                statusDiv.textContent = '⚠️ Please select a valid PDF file';
-                statusDiv.style.color = '#dc2626';
-                return;
-            }
-
-            statusDiv.textContent = '⏳ Extracting text from PDF...';
-            statusDiv.style.color = '#2563eb';
-
-            try {
-                const arrayBuffer = await file.arrayBuffer();
-                const pdf = await pdfjsLib.getDocument({ data: arrayBuffer }).promise;
-                
-                let fullText = '';
-                
-                for (let i = 1; i <= pdf.numPages; i++) {
-                    const page = await pdf.getPage(i);
-                    const textContent = await page.getTextContent();
-                    const pageText = textContent.items.map(item => item.str).join(' ');
-                    fullText += pageText + '\n\n';
-                }
-
-                if (!fullText.trim()) {
-                    statusDiv.textContent = '⚠️ No text found in PDF';
-                    statusDiv.style.color = '#dc2626';
-                    return;
-                }
-
-                // Populate the content field
-                document.getElementById('articleContent').value = fullText.trim();
-                
-                // Try to extract a title (first line or first 100 chars)
-                const lines = fullText.trim().split('\n').filter(line => line.trim());
-                if (lines.length > 0 && lines[0].length < 200) {
-                    document.getElementById('articleTitle').value = lines[0].substring(0, 100);
-                }
-
-                // Try to create an excerpt from the first few sentences
-                const sentences = fullText.trim().split(/[.!?]+/).filter(s => s.trim());
-                if (sentences.length > 0) {
-                    const excerpt = sentences.slice(0, 2).join('. ').substring(0, 200) + '...';
-                    document.getElementById('articleExcerpt').value = excerpt;
-                }
-
-                statusDiv.textContent = '✅ Text extracted successfully! Please review and edit as needed.';
-                statusDiv.style.color = '#059669';
-                
-                // Scroll to form
-                document.getElementById('articleTitle').scrollIntoView({ behavior: 'smooth', block: 'center' });
-            } catch (error) {
-                console.error('Error extracting PDF:', error);
-                statusDiv.textContent = '❌ Error extracting text from PDF. Please try again or enter manually.';
-                statusDiv.style.color = '#dc2626';
-            }
-        }
-
-        // Handle login
-        async function handleLogin(e) {
-            e.preventDefault();
-            
-            const email = document.getElementById('loginEmail').value;
-            const password = document.getElementById('loginPassword').value;
-            const errorDiv = document.getElementById('loginError');
-
-            try {
-                await signInWithEmailAndPassword(auth, email, password);
-                document.getElementById('loginForm').reset();
-                errorDiv.classList.add('hidden');
-                showPage('admin');
-            } catch (error) {
-                console.error('Login error:', error);
-                errorDiv.textContent = 'Invalid email or password';
-                errorDiv.classList.remove('hidden');
-            }
-        }
-
-        // Handle logout
-        async function handleLogout() {
-            try {
-                await signOut(auth);
-                showPage('home');
-                alert('You have been logged out');
-            } catch (error) {
-                console.error('Logout error:', error);
-                alert('Error logging out');
-            }
-        }
-
-        // Update UI based on current user
-        function updateUIForUser() {
-            const loginBtn = document.getElementById('loginNavBtn');
-            const userDisplay = document.getElementById('userDisplay');
-            const userBadge = document.getElementById('userBadge');
-            const adminNavLink = document.getElementById('adminNavLink');
-            const usersTab = document.getElementById('usersTab');
-
-            if (currentUser && currentUserData) {
-                loginBtn.classList.add('hidden');
-                userDisplay.classList.remove('hidden');
-                
-                const roleEmoji = currentUserData.role === 'admin' ? '👑' : currentUserData.role === 'writer' ? '✍️' : '👤';
-                userBadge.textContent = `${roleEmoji} ${currentUserData.fullName}`;
-                userBadge.className = `user-badge ${currentUserData.role}`;
-                
-                if (currentUserData.role === 'admin' || currentUserData.role === 'writer') {
-                    adminNavLink.classList.remove('hidden');
-                    
-                    if (currentUserData.role === 'admin') {
-                        usersTab.classList.remove('hidden');
-                    } else {
-                        usersTab.classList.add('hidden');
-                    }
-                } else {
-                    adminNavLink.classList.add('hidden');
-                }
-            } else {
-                loginBtn.classList.remove('hidden');
-                userDisplay.classList.add('hidden');
-                adminNavLink.classList.add('hidden');
-            }
-        }
-
-        // Show page
-        function showPage(pageId) {
-            document.querySelectorAll('.page').forEach(page => page.classList.remove('active'));
-            document.getElementById(pageId).classList.add('active');
-            
-            document.querySelectorAll('.nav-link').forEach(link => link.classList.remove('active'));
-            const activeLink = document.querySelector(`[data-page="${pageId}"]`);
-            if (activeLink) activeLink.classList.add('active');
-            
-            window.scrollTo(0, 0);
-        }
-
-        // Render home page
-        function renderHomePage() {
-            const featured = allArticles.find(a => a.featured) || allArticles[0];
-            
-            if (featured) {
-                document.getElementById('heroTitle').textContent = featured.title;
-                document.getElementById('heroExcerpt').textContent = featured.excerpt;
-                document.getElementById('heroAuthor').textContent = `👤 By ${featured.authorName}`;
-                document.getElementById('heroDate').textContent = `📅 ${formatDate(featured.date)}`;
-            }
-
-            const grid = document.getElementById('homeArticlesGrid');
-            const latestArticles = allArticles.slice(0, 3);
-            
-            if (latestArticles.length === 0) {
-                grid.innerHTML = '<div class="loading">No articles yet. Login as admin or writer to add articles!</div>';
-                return;
-            }
-
-            grid.innerHTML = latestArticles.map(article => createArticleCard(article)).join('');
-            attachArticleCardListeners();
-        }
-
-        // Render articles page
-        function renderArticlesPage() {
-            let filtered = allArticles;
-
-            if (currentFilter !== 'all') {
-                filtered = filtered.filter(a => a.category === currentFilter);
-            }
-
-            if (currentSearch) {
-                filtered = filtered.filter(a => 
-                    a.title.toLowerCase().includes(currentSearch) ||
-                    a.excerpt.toLowerCase().includes(currentSearch) ||
-                    a.content.toLowerCase().includes(currentSearch)
-                );
-            }
-
-            document.getElementById('articleCount').textContent = `Showing ${filtered.length} article${filtered.length !== 1 ? 's' : ''}`;
-
-            const grid = document.getElementById('articlesGrid');
-            if (filtered.length === 0) {
-                grid.innerHTML = '<div class="loading">No articles found.</div>';
-                return;
-            }
-
-            grid.innerHTML = filtered.map(article => createArticleCard(article)).join('');
-            attachArticleCardListeners();
-        }
-
-        // Create article card HTML
-        function createArticleCard(article) {
-            const icon = getCategoryIcon(article.category);
-            return `
-                <div class="article-card" data-article-id="${article.id}">
-                    <div class="article-image">${icon}</div>
-                    <div class="article-content">
-                        <span class="article-category">${article.category}</span>
-                        <h3 class="article-title">${article.title}</h3>
-                        <p class="article-excerpt">${article.excerpt}</p>
-                        <div class="article-meta">
-                            <span>By ${article.authorName}</span>
-                            <span>${formatDate(article.date)}</span>
-                        </div>
-                    </div>
-                </div>
-            `;
-        }
-
-        // Attach click listeners to article cards
-        function attachArticleCardListeners() {
-            document.querySelectorAll('.article-card').forEach(card => {
-                card.addEventListener('click', () => {
-                    const articleId = card.dataset.articleId;
-                    const article = allArticles.find(a => a.id === articleId);
-                    if (article) {
-                        openArticleModal(article);
-                    }
-                });
-            });
-        }
-
-        // Get category icon
-        function getCategoryIcon(category) {
-            const icons = {
-                news: '📰',
-                sports: '🏀',
-                arts: '🎭',
-                academics: '📚',
-                opinion: '💭'
-            };
-            return icons[category] || '📰';
-        }
-
-        // Format date
-        function formatDate(dateString) {
-            const date = new Date(dateString);
-            return date.toLocaleDateString('en-US', { month: 'short', day: 'numeric', year: 'numeric' });
-        }
-
-        // Render admin page
-        function renderAdminPage() {
-            if (!currentUserData) return;
-
-            const welcomeText = document.getElementById('adminWelcome');
-            welcomeText.textContent = currentUserData.role === 'admin' 
-                ? 'Full admin access - Manage all articles and users' 
-                : 'Writer access - Create and manage your own articles';
-
-            renderArticleList();
-            
-            if (currentUserData.role === 'admin') {
-                renderUserList();
-            }
-        }
-
-        // Render article list
-        function renderArticleList() {
-            const list = document.getElementById('articleList');
-            
-            let articlesToShow = allArticles;
-            
-            if (currentUserData.role === 'writer') {
-                articlesToShow = allArticles.filter(a => a.authorUid === currentUser.uid);
-            }
-            
-            if (articlesToShow.length === 0) {
-                list.innerHTML = '<div class="loading">No articles published yet.</div>';
-                return;
-            }
-
-            list.innerHTML = articlesToShow.map(article => {
-                const canEdit = currentUserData.role === 'admin' || article.authorUid === currentUser.uid;
-                
-                return `
-                    <div class="article-list-item">
-                        <div class="article-list-info">
-                            <h4>${article.title} ${article.featured ? '<span style="color: #dc2626;">★</span>' : ''}</h4>
-                            <p>${article.category} • ${article.authorName} • ${formatDate(article.date)}</p>
-                        </div>
-                        <div class="article-actions">
-                            ${canEdit ? `<button class="btn btn-danger" onclick="window.deleteArticle('${article.id}')">Delete</button>` : ''}
-                        </div>
-                    </div>
-                `;
-            }).join('');
-        }
-
-        // Render user list
-        function renderUserList() {
-            const list = document.getElementById('userList');
-            
-            if (allUsers.length === 0) {
-                list.innerHTML = '<div class="loading">No users found. Create users in Firebase Console.</div>';
-                return;
-            }
-
-            list.innerHTML = allUsers.map(user => `
-                <div class="user-list-item">
-                    <div class="user-list-info">
-                        <h4>${user.fullName} ${user.uid === currentUser.uid ? '(You)' : ''}</h4>
-                        <p>${user.email} • ${user.role}</p>
-                    </div>
-                </div>
-            `).join('');
-        }
-
-        // Handle article submission
-        async function handleArticleSubmit(e) {
-            e.preventDefault();
-
-            if (!currentUser || !currentUserData || (currentUserData.role !== 'admin' && currentUserData.role !== 'writer')) {
-                alert('You do not have permission to create articles');
-                return;
-            }
-
-            const article = {
-                title: document.getElementById('articleTitle').value,
-                category: document.getElementById('articleCategory').value,
-                authorUid: currentUser.uid,
-                authorName: currentUserData.fullName,
-                date: new Date().toISOString().split('T')[0],
-                excerpt: document.getElementById('articleExcerpt').value,
-                content: document.getElementById('articleContent').value,
-                featured: document.getElementById('articleFeatured').checked,
-                timestamp: new Date()
-            };
-
-            try {
-                // If marking as featured, unfeature other articles
-                if (article.featured) {
-                    for (const existingArticle of allArticles) {
-                        if (existingArticle.featured) {
-                            await updateDoc(doc(db, 'articles', existingArticle.id), { featured: false });
-                        }
-                    }
-                }
-
-                await addDoc(collection(db, 'articles'), article);
-                
-                document.getElementById('articleForm').reset();
-                document.getElementById('pdfUpload').value = '';
-                document.getElementById('pdfStatus').textContent = '';
-                
-                await loadArticles();
-                renderHomePage();
-                renderArticlesPage();
-                renderArticleList();
-                
-                alert('Article published successfully!');
-            } catch (error) {
-                console.error('Error saving article:', error);
-                alert('Error publishing article. Please try again.');
-            }
-        }
-
->>>>>>> 1c31917e
-        // Delete article
-        window.deleteArticle = async function(articleId) {
-            if (!confirm('Are you sure you want to delete this article?')) {
-                return;
-            }
-
-            const article = allArticles.find(a => a.id === articleId);
-            
-            if (currentUserData.role !== 'admin' && article.authorUid !== currentUser.uid) {
-                alert('You can only delete your own articles');
-                return;
-            }
-
-            try {
-                await deleteDoc(doc(db, 'articles', articleId));
-                await loadArticles();
-                renderHomePage();
-                renderArticlesPage();
-                renderArticleList();
-                alert('Article deleted successfully!');
-            } catch (error) {
-                console.error('Error deleting article:', error);
-                alert('Error deleting article. Please try again.');
-            }
-        };
-
-        // Initialize when page loads
-        document.addEventListener('DOMContentLoaded', init);
+        });
     </script>
 </body>
-</html>-group">
-                            <label for="articleTitle">Article Title *</label>
-                            <input type="text" id="articleTitle" required placeholder="Enter article title">
-                        </div>
-
-                        <div class="form+</html>